--- conflicted
+++ resolved
@@ -41,9 +41,6 @@
                 - 2 eth2
           subnets:
               - type: static
-<<<<<<< HEAD
-                address: 192.168.14.2/24
-=======
                 address: 192.168.14.2/24
 
 curthooks_commands:
@@ -52,5 +49,4 @@
     # curtin's control
     iscsi_cleanup: ['curtin', 'in-target', '--', 'sh', '-c', 'if [ "`lsb_release -sc`" = "precise" ]; then rm -f /etc/network/if-down.d/open-iscsi /etc/network/if-up.d/open-iscsi; fi']
     # XXX: Remove me after LP:1576858 is released
-    aa_pre: ['curtin', 'in-target', '--', 'sh', '-c', "add-apt-repository -y ppa:raharper/bugfixes; apt-get update; apt-get install bridge-utils"]
->>>>>>> 833fc969
+    aa_pre: ['curtin', 'in-target', '--', 'sh', '-c', "add-apt-repository -y ppa:raharper/bugfixes; apt-get update; apt-get install bridge-utils"]