--- conflicted
+++ resolved
@@ -570,7 +570,6 @@
     seedargs=()
     if [ -n "$kernel" ]; then
         local append="" root=""
-<<<<<<< HEAD
         # Note: root_arg is by default done by LABEL.  This assumes
         # a.) our root device is not multipath
         # b.) no other disks attached will have this LABEL
@@ -578,17 +577,6 @@
         # all of these assumptions are true under vmtest.
         if [ -z "$root_arg" ]; then
             debug 1 "WARN: root_arg is empty with kernel."
-=======
-        # if this is a partition image, root=/dev/vda. else root=/dev/vda1
-        # this hack is necessary because LABEL even UUID  might be the same
-        # in the boot image and the target (if re-using target)
-        local bottom=$(qemu-img info --backing-chain "$bootimg_dist" |
-                       grep ^image | tail -n1 | awk '{print $2}')
-        if tmp=$(blkid "$bottom" -ovalue -s UUID) && [ -n "$tmp" ]; then
-            root="/dev/vda"
-        else
-            root="/dev/vda1"
->>>>>>> f6d9c3f2
         fi
         append="${root_arg:+${root_arg} }ds=nocloud-net;seedfrom=$burl"
         if [ "${arch_hint}" != "s390x" ]; then
