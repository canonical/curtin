from unittest import TestCase
import mock
import os
import shutil
import tempfile

from curtin import util


class TestLogTimer(TestCase):
    def test_logger_called(self):
        data = {}

        def mylog(msg):
            data['msg'] = msg

        with util.LogTimer(mylog, "mymessage"):
            pass

        self.assertIn("msg", data)
        self.assertIn("mymessage", data['msg'])


class TestDisableDaemons(TestCase):
    prcpath = "usr/sbin/policy-rc.d"

    def setUp(self):
        self.target = tempfile.mkdtemp()
        self.temp_prc = os.path.join(self.target, self.prcpath)

    def tearDown(self):
        shutil.rmtree(self.target)

    def test_disable_daemons_in_root_works(self):
        ret = util.disable_daemons_in_root(self.target)
        self.assertTrue(ret)
        self.assertTrue(os.path.exists(self.temp_prc))

        ret = util.undisable_daemons_in_root(self.target)

        # return should have been true (it removed) and file should be gone
        self.assertTrue(ret)
        self.assertFalse(os.path.exists(self.temp_prc))

    def test_disable_daemons_with_existing_is_false(self):
        util.write_file(os.path.join(self.target, self.prcpath), "foo")
        ret = util.disable_daemons_in_root(self.target)

        # the return should have been false (it did not create)
        # but the file should still exist
        self.assertFalse(ret)
        self.assertTrue(os.path.exists(self.temp_prc))


class TestWhich(TestCase):
    def setUp(self):
        self.orig_is_exe = util.is_exe
        util.is_exe = self.my_is_exe
        self.orig_path = os.environ.get("PATH")
        os.environ["PATH"] = "/usr/bin:/usr/sbin:/bin:/sbin"

    def tearDown(self):
        if self.orig_path is None:
            del os.environ["PATH"]
        else:
            os.environ["PATH"] = self.orig_path

        util.is_exe = self.orig_is_exe
        self.exe_list = []

    def my_is_exe(self, fpath):
        return os.path.abspath(fpath) in self.exe_list

    def test_target_none(self):
        self.exe_list = ["/usr/bin/ls"]
        self.assertEqual(util.which("ls"), "/usr/bin/ls")

    def test_no_program_target_none(self):
        self.exe_list = []
        self.assertEqual(util.which("fuzz"), None)

    def test_target_set(self):
        self.exe_list = ["/foo/bin/ls"]
        self.assertEqual(util.which("ls", target="/foo"), "/bin/ls")

    def test_no_program_target_set(self):
        self.exe_list = ["/usr/bin/ls"]
        self.assertEqual(util.which("fuzz"), None)

    def test_custom_path_target_unset(self):
        self.exe_list = ["/usr/bin2/fuzz"]
        self.assertEqual(
            util.which("fuzz", search=["/bin1", "/usr/bin2"]),
            "/usr/bin2/fuzz")

    def test_custom_path_target_set(self):
        self.exe_list = ["/target/usr/bin2/fuzz"]
        found = util.which("fuzz", search=["/bin1", "/usr/bin2"],
                           target="/target")
        self.assertEqual(found, "/usr/bin2/fuzz")


class TestLsbRelease(TestCase):
    def setUp(self):
        self._reset_cache()

    def _reset_cache(self):
        keys = [k for k in util._LSB_RELEASE.keys()]
        for d in keys:
            del util._LSB_RELEASE[d]

    @mock.patch("curtin.util.subp")
    def test_lsb_release_functional(self, mock_subp):
        output = '\n'.join([
            "Distributor ID: Ubuntu",
            "Description:    Ubuntu 14.04.2 LTS",
            "Release:    14.04",
            "Codename:   trusty",
        ])
        rdata = {'id': 'Ubuntu', 'description': 'Ubuntu 14.04.2 LTS',
                 'codename': 'trusty', 'release': '14.04'}

        def fake_subp(cmd, capture=False):
            return output, 'No LSB modules are available.'

        mock_subp.side_effect = fake_subp
        found = util.lsb_release()
        mock_subp.assert_called_with(['lsb_release', '--all'], capture=True)
        self.assertEqual(found, rdata)

    @mock.patch("curtin.util.subp")
    def test_lsb_release_unavailable(self, mock_subp):
        def doraise(*args, **kwargs):
            raise util.ProcessExecutionError("foo")
        mock_subp.side_effect = doraise

        expected = {k: "UNAVAILABLE" for k in
                    ('id', 'description', 'codename', 'release')}
        self.assertEqual(util.lsb_release(), expected)


class TestSubp(TestCase):

    def test_subp_handles_utf8(self):
        # The given bytes contain utf-8 accented characters as seen in e.g.
        # the "deja dup" package in Ubuntu.
        input_bytes = b'd\xc3\xa9j\xc8\xa7'
        cmd = ['echo', '-n', input_bytes]
        (out, _err) = util.subp(cmd, capture=True)
        self.assertEqual(out, input_bytes.decode('utf-8'))

<<<<<<< HEAD
    def test_subp_drops_non_utf8(self):
        cmd = ['printf', 'abc\\xaadef']
        (out, _err) = util.subp(cmd, capture=True)
        self.assertEqual(out, 'abcdef')

    def test_subp_respects_decode_false(self):
        cmd = ['printf', 'abc\\xaadef']
        (out, _err) = util.subp(cmd, capture=True, decode=False)
        self.assertEqual(out, b'abc\xaadef')

    def test_subp_respects_decode_strict(self):
        args = []
        kwargs = {'args': ['printf', 'abc\\xaadef'], 'capture': True,
                  'decode': 'strict'}
        self.assertRaises(UnicodeDecodeError, util.subp, *args, **kwargs)

=======

class TestHuman2Bytes(TestCase):
    GB = 1024 * 1024 * 1024
    MB = 1024 * 1024

    def test_float_equal_int_is_allowed(self):
        self.assertEqual(1000, util.human2bytes(1000.0))

    def test_float_in_string_nonequal_int_raises_type_error(self):
        self.assertRaises(ValueError, util.human2bytes, "1000.4B")

    def test_float_nonequal_int_raises_type_error(self):
        self.assertRaises(ValueError, util.human2bytes, 1000.4)

    def test_int_gets_int(self):
        self.assertEqual(100, util.human2bytes(100))

    def test_no_suffix_is_bytes(self):
        self.assertEqual(100, util.human2bytes("100"))

    def test_suffix_M(self):
        self.assertEqual(100 * self.MB, util.human2bytes("100M"))

    def test_suffix_B(self):
        self.assertEqual(100, util.human2bytes("100B"))

    def test_suffix_G(self):
        self.assertEqual(int(10 * self.GB), util.human2bytes("10G"))

    def test_float_in_string(self):
        self.assertEqual(int(3.5 * self.GB), util.human2bytes("3.5G"))

    def test_GB_equals_G(self):
        self.assertEqual(util.human2bytes("3GB"), util.human2bytes("3G"))
>>>>>>> d20ab777

# vi: ts=4 expandtab syntax=python<|MERGE_RESOLUTION|>--- conflicted
+++ resolved
@@ -149,7 +149,6 @@
         (out, _err) = util.subp(cmd, capture=True)
         self.assertEqual(out, input_bytes.decode('utf-8'))
 
-<<<<<<< HEAD
     def test_subp_drops_non_utf8(self):
         cmd = ['printf', 'abc\\xaadef']
         (out, _err) = util.subp(cmd, capture=True)
@@ -166,7 +165,6 @@
                   'decode': 'strict'}
         self.assertRaises(UnicodeDecodeError, util.subp, *args, **kwargs)
 
-=======
 
 class TestHuman2Bytes(TestCase):
     GB = 1024 * 1024 * 1024
@@ -201,6 +199,5 @@
 
     def test_GB_equals_G(self):
         self.assertEqual(util.human2bytes("3GB"), util.human2bytes("3G"))
->>>>>>> d20ab777
 
 # vi: ts=4 expandtab syntax=python