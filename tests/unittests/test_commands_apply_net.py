from unittest import TestCase
from mock import patch, call
import copy
import os

from curtin.commands import apply_net
from curtin import util


class ApplyNetTestBase(TestCase):
    def setUp(self):
        super(ApplyNetTestBase, self).setUp()

    def add_patch(self, target, attr):
        """Patches specified target object and sets it as attr on test
        instance also schedules cleanup"""
        m = patch(target, autospec=True)
        p = m.start()
        self.addCleanup(m.stop)
        setattr(self, attr, p)


class TestApplyNet(ApplyNetTestBase):
    def setUp(self):
        super(TestApplyNet, self).setUp()
        # self.target = tempfile.mkdtemp()

        basepath = 'curtin.commands.apply_net.'
        self.add_patch(basepath + '_maybe_remove_legacy_eth0', 'mock_legacy')
        self.add_patch(basepath + '_disable_ipv6_privacy_extensions',
                       'mock_ipv6_priv')
        self.add_patch(basepath + '_patch_ifupdown_ipv6_mtu_hook',
                       'mock_ipv6_mtu')
        self.add_patch('curtin.net.netconfig_passthrough_available',
                       'mock_netpass_avail')
        self.add_patch('curtin.net.netconfig_passthrough_v2_available',
                       'mock_netpass_v2_avail')
        self.add_patch('curtin.net.render_netconfig_passthrough',
                       'mock_netpass_render')
        self.add_patch('curtin.net.parse_net_config_data',
                       'mock_net_parsedata')
        self.add_patch('curtin.net.render_network_state',
                       'mock_net_renderstate')
        self.add_patch('curtin.net.network_state.from_state_file',
                       'mock_ns_from_file')
        self.add_patch('curtin.config.load_config', 'mock_load_config')

        self.target = "my_target"
        self.network_config = {
            'network': {
                'version': 1,
                'config': {},
            }
        }
        self.ns = {
            'interfaces': {},
            'routes': [],
            'dns': {
                'nameservers': [],
                'search': [],
            }
        }

    # def tearDown(self):
    #    shutil.rmtree(self.target)

    def test_apply_net_notarget(self):
        self.assertRaises(Exception,
                          apply_net.apply_net, None, "", "")

    def test_apply_net_nostate_or_config(self):
        self.assertRaises(Exception,
                          apply_net.apply_net, "")

    def test_apply_net_target_and_state(self):
        self.mock_ns_from_file.return_value = self.ns

        self.assertRaises(ValueError,
                          apply_net.apply_net, self.target,
                          network_state=self.ns, network_config=None)

    def test_apply_net_target_and_config(self):
        self.mock_load_config.return_value = self.network_config
        self.mock_netpass_avail.return_value = False
        self.mock_net_parsedata.return_value = self.ns

        apply_net.apply_net(self.target, network_state=None,
                            network_config=self.network_config)

        self.mock_netpass_avail.assert_called_with(self.target)
        self.assertFalse(self.mock_netpass_v2_avail.called)

        self.mock_net_renderstate.assert_called_with(target=self.target,
                                                     network_state=self.ns)
        self.mock_legacy.assert_called_with(self.target)
        self.mock_ipv6_priv.assert_called_with(self.target)
        self.mock_ipv6_mtu.assert_called_with(self.target)

    def test_apply_net_target_and_config_passthrough(self):
        self.mock_load_config.return_value = self.network_config
        self.mock_netpass_avail.return_value = True

        netcfg = "network_config.yaml"
        apply_net.apply_net(self.target, network_state=None,
                            network_config=netcfg)

        self.assertFalse(self.mock_ns_from_file.called)
        self.mock_load_config.assert_called_with(netcfg)
        self.mock_netpass_avail.assert_called_with(self.target)
        self.assertFalse(self.mock_netpass_v2_avail.called)
        nc = self.network_config
        self.mock_netpass_render.assert_called_with(self.target, netconfig=nc)

        self.assertFalse(self.mock_net_renderstate.called)
        self.mock_legacy.assert_called_with(self.target)
        self.mock_ipv6_priv.assert_called_with(self.target)
        self.mock_ipv6_mtu.assert_called_with(self.target)

    def test_apply_net_target_and_config_passthrough_force(self):
        cfg = copy.deepcopy(self.network_config)
        cfg['network']['passthrough'] = True
        self.mock_load_config.return_value = cfg
        self.mock_netpass_avail.return_value = False

        netcfg = "network_config.yaml"
        apply_net.apply_net(self.target, network_state=None,
                            network_config=netcfg)

        self.assertFalse(self.mock_ns_from_file.called)
        self.mock_load_config.assert_called_with(netcfg)
        self.assertFalse(self.mock_netpass_avail.called)
        self.assertFalse(self.mock_netpass_v2_avail.called)
        self.mock_netpass_render.assert_called_with(self.target, netconfig=cfg)

        self.assertFalse(self.mock_net_renderstate.called)
        self.mock_legacy.assert_called_with(self.target)
        self.mock_ipv6_priv.assert_called_with(self.target)
        self.mock_ipv6_mtu.assert_called_with(self.target)

    def test_apply_net_target_and_config_passthrough_nonet(self):
        nc = {'storage': {}}
        self.mock_load_config.return_value = nc
        self.mock_netpass_avail.return_value = True

        netcfg = "network_config.yaml"

        apply_net.apply_net(self.target, network_state=None,
                            network_config=netcfg)

        self.assertFalse(self.mock_ns_from_file.called)
        self.mock_load_config.assert_called_with(netcfg)
        self.mock_netpass_avail.assert_called_with(self.target)
        self.assertFalse(self.mock_netpass_v2_avail.called)
        self.mock_netpass_render.assert_called_with(self.target, netconfig=nc)

        self.assertFalse(self.mock_net_renderstate.called)
        self.mock_legacy.assert_called_with(self.target)
        self.mock_ipv6_priv.assert_called_with(self.target)
        self.mock_ipv6_mtu.assert_called_with(self.target)

    def test_apply_net_target_and_config_passthrough_v2(self):
        nc = copy.deepcopy(self.network_config)
        nc['network']['version'] = 2
        self.mock_load_config.return_value = nc
        self.mock_netpass_avail.return_value = True
        self.mock_netpass_v2_avail.return_value = True

        netcfg = "network_config.yaml"

        apply_net.apply_net(self.target, network_state=None,
                            network_config=netcfg)

        self.assertFalse(self.mock_ns_from_file.called)
        self.mock_load_config.assert_called_with(netcfg)
        self.mock_netpass_avail.assert_called_with(self.target)
        self.mock_netpass_v2_avail.assert_called_with(self.target)
        self.mock_netpass_render.assert_called_with(self.target, netconfig=nc)

        self.assertFalse(self.mock_net_renderstate.called)
        self.mock_legacy.assert_called_with(self.target)
        self.mock_ipv6_priv.assert_called_with(self.target)
        self.mock_ipv6_mtu.assert_called_with(self.target)

<<<<<<< HEAD

class TestApplyNetPatchIfupdown(ApplyNetTestBase):

    @patch('curtin.util.write_file')
    def test_apply_ipv6_mtu_hook(self, mock_write):
        target = 'mytarget'
        prehookfn = 'if-pre-up.d/mtuipv6'
        posthookfn = 'if-up.d/mtuipv6'
        mode = 0o755

        apply_net._patch_ifupdown_ipv6_mtu_hook(target,
                                                prehookfn=prehookfn,
                                                posthookfn=posthookfn)

        precfg = util.target_path(target, path=prehookfn)
        postcfg = util.target_path(target, path=posthookfn)
        precontents = apply_net.IFUPDOWN_IPV6_MTU_PRE_HOOK
        postcontents = apply_net.IFUPDOWN_IPV6_MTU_POST_HOOK

        hook_calls = [
            call(precfg, precontents, mode=mode),
            call(postcfg, postcontents, mode=mode),
        ]
        mock_write.assert_has_calls(hook_calls)

    @patch('curtin.util.write_file')
    def test_apply_ipv6_mtu_hook_write_fail(self, mock_write):
        target = 'mytarget'
        prehookfn = 'if-pre-up.d/mtuipv6'
        posthookfn = 'if-up.d/mtuipv6'
        mock_write.side_effect = (Exception)

        self.assertRaises(Exception,
                          apply_net._patch_ifupdown_ipv6_mtu_hook,
                          target,
                          prehookfn=prehookfn,
                          posthookfn=posthookfn)

    @patch('curtin.util.write_file')
    def test_apply_ipv6_mtu_hook_invalid_target(self, mock_write):
        """ Test that an invalid target will fail to build a
            proper path for util.write_file
        """
        target = {}
        prehookfn = 'if-pre-up.d/mtuipv6'
        posthookfn = 'if-up.d/mtuipv6'
        mock_write.side_effect = (Exception)

        self.assertRaises(ValueError,
                          apply_net._patch_ifupdown_ipv6_mtu_hook,
                          target,
                          prehookfn=prehookfn,
                          posthookfn=posthookfn)

    @patch('curtin.util.write_file')
    def test_apply_ipv6_mtu_hook_invalid_prepost_fn(self, mock_write):
        """ Test that invalid prepost filenames will fail to build a
            proper path for util.write_file
        """
        target = "mytarget"
        prehookfn = {'a': 1}
        posthookfn = {'b': 2}
        mock_write.side_effect = (Exception)

        self.assertRaises(ValueError,
                          apply_net._patch_ifupdown_ipv6_mtu_hook,
                          target,
                          prehookfn=prehookfn,
                          posthookfn=posthookfn)


class TestApplyNetPatchIpv6Priv(ApplyNetTestBase):

    @patch('curtin.util.del_file')
    @patch('curtin.util.load_file')
    @patch('os.path')
    @patch('curtin.util.write_file')
    def test_disable_ipv6_priv_extentions(self, mock_write, mock_ospath,
                                          mock_load, mock_del):
        target = 'mytarget'
        path = 'etc/sysctl.d/10-ipv6-privacy.conf'
        ipv6_priv_contents = (
            'net.ipv6.conf.all.use_tempaddr = 2\n'
            'net.ipv6.conf.default.use_tempaddr = 2')
        expected_ipv6_priv_contents = '\n'.join(
            ["# IPv6 Privacy Extensions (RFC 4941)",
             "# Disabled by curtin",
             "# net.ipv6.conf.all.use_tempaddr = 2",
             "# net.ipv6.conf.default.use_tempaddr = 2"])
        mock_ospath.exists.return_value = True
        mock_load.side_effect = [ipv6_priv_contents]

        apply_net._disable_ipv6_privacy_extensions(target)

        cfg = util.target_path(target, path=path)
        mock_write.assert_called_with(cfg, expected_ipv6_priv_contents)

    @patch('curtin.util.load_file')
    @patch('os.path')
    def test_disable_ipv6_priv_extentions_decoderror(self, mock_ospath,
                                                     mock_load):
        target = 'mytarget'
        mock_ospath.exists.return_value = True

        # simulate loading of binary data
        mock_load.side_effect = (Exception)

        self.assertRaises(Exception,
                          apply_net._disable_ipv6_privacy_extensions,
                          target)

    @patch('curtin.util.load_file')
    @patch('os.path')
    def test_disable_ipv6_priv_extentions_nomatch(self, mock_ospath,
                                                  mock_load):

        target = 'mytarget'
        ipv6_priv_contents = "No match"

        mock_ospath.return_value = True
        mock_load.side_effect = [ipv6_priv_contents]

        self.assertRaises(Exception,
                          apply_net._disable_ipv6_privacy_extensions,
                          target)

    @patch('curtin.util.load_file')
    @patch('os.path')
    def test_disable_ipv6_priv_extentions_notfound(self, mock_ospath,
                                                   mock_load):
        target = 'mytarget'
        path = 'foo.conf'
        mock_ospath.exists.return_value = False

        apply_net._disable_ipv6_privacy_extensions(target, path=path)

        # source file not found
        cfg = util.target_path(target, path)
        mock_ospath.exists.assert_called_with(cfg)
        mock_load.assert_not_called()


class TestApplyNetRemoveLegacyEth0(ApplyNetTestBase):

    @patch('curtin.util.del_file')
    @patch('curtin.util.load_file')
    @patch('os.path')
    def test_remove_legacy_eth0(self, mock_ospath, mock_load, mock_del):
        target = 'mytarget'
        path = 'eth0.cfg'
        cfg = util.target_path(target, path)
        legacy_eth0_contents = (
            'auto eth0\n'
            'iface eth0 inet dhcp')

        mock_ospath.exists.return_value = True
        mock_load.side_effect = [legacy_eth0_contents]

        apply_net._maybe_remove_legacy_eth0(target, path)

        mock_del.assert_called_with(cfg)

    @patch('curtin.util.del_file')
    @patch('curtin.util.load_file')
    @patch('os.path')
    def test_remove_legacy_eth0_nomatch(self, mock_ospath, mock_load,
                                        mock_del):
        target = 'mytarget'
        path = 'eth0.cfg'
        legacy_eth0_contents = "nomatch"
        mock_ospath.join.side_effect = os.path.join
        mock_ospath.exists.return_value = True
        mock_load.side_effect = [legacy_eth0_contents]

        self.assertRaises(Exception,
                          apply_net._maybe_remove_legacy_eth0,
                          target, path)

        mock_del.assert_not_called()

    @patch('curtin.util.del_file')
    @patch('curtin.util.load_file')
    @patch('os.path')
    def test_remove_legacy_eth0_badload(self, mock_ospath, mock_load,
                                        mock_del):
        target = 'mytarget'
        path = 'eth0.cfg'
        mock_ospath.exists.return_value = True
        mock_load.side_effect = (Exception)

        self.assertRaises(Exception,
                          apply_net._maybe_remove_legacy_eth0,
                          target, path)

        mock_del.assert_not_called()

    @patch('curtin.util.del_file')
    @patch('curtin.util.load_file')
    @patch('os.path')
    def test_remove_legacy_eth0_notfound(self, mock_ospath, mock_load,
                                         mock_del):
        target = 'mytarget'
        path = 'eth0.conf'
        mock_ospath.exists.return_value = False

        apply_net._maybe_remove_legacy_eth0(target, path)

        # source file not found
        cfg = util.target_path(target, path)
        mock_ospath.exists.assert_called_with(cfg)
        mock_load.assert_not_called()
        mock_del.assert_not_called()
=======
    def test_apply_net_target_and_config_passthrough_v2_not_available(self):
        nc = copy.deepcopy(self.network_config)
        nc['network']['version'] = 2
        self.mock_load_config.return_value = nc
        self.mock_netpass_avail.return_value = True
        self.mock_netpass_v2_avail.return_value = False
        self.mock_net_parsedata.return_value = self.ns

        netcfg = "network_config.yaml"

        apply_net.apply_net(self.target, network_state=None,
                            network_config=netcfg)

        self.assertFalse(self.mock_ns_from_file.called)
        self.mock_load_config.assert_called_with(netcfg)
        self.mock_netpass_avail.assert_called_with(self.target)
        self.mock_netpass_v2_avail.assert_called_with(self.target)
        self.assertFalse(self.mock_netpass_render.called)
        self.mock_net_parsedata.assert_called_with(nc['network'])

        self.mock_net_renderstate.assert_called_with(
            target=self.target, network_state=self.ns)
        self.mock_legacy.assert_called_with(self.target)
        self.mock_ipv6_priv.assert_called_with(self.target)
        self.mock_ipv6_mtu.assert_called_with(self.target)

    def test_apply_net_target_and_config_passthrough_v2_force(self):
        nc = copy.deepcopy(self.network_config)
        nc['network']['version'] = 2
        nc['network']['passthrough'] = True
        self.mock_load_config.return_value = nc
        self.mock_netpass_avail.return_value = False
        self.mock_netpass_v2_avail.return_value = False

        netcfg = "network_config.yaml"

        apply_net.apply_net(self.target, network_state=None,
                            network_config=netcfg)

        self.assertFalse(self.mock_ns_from_file.called)
        self.mock_load_config.assert_called_with(netcfg)
        self.assertFalse(self.mock_netpass_avail.called)
        self.assertFalse(self.mock_netpass_v2_avail.called)
        self.mock_netpass_render.assert_called_with(self.target, netconfig=nc)

        self.assertFalse(self.mock_net_renderstate.called)
        self.mock_legacy.assert_called_with(self.target)
        self.mock_ipv6_priv.assert_called_with(self.target)
        self.mock_ipv6_mtu.assert_called_with(self.target)

    def test_apply_net_disable_passthrough(self):
        nc = copy.deepcopy(self.network_config)
        nc['network']['passthrough'] = False
        self.mock_load_config.return_value = nc
        self.mock_netpass_avail.return_value = False
        self.mock_netpass_v2_avail.return_value = False
        self.mock_net_parsedata.return_value = self.ns

        netcfg = "network_config.yaml"

        apply_net.apply_net(self.target, network_state=None,
                            network_config=netcfg)

        self.assertFalse(self.mock_ns_from_file.called)
        self.mock_load_config.assert_called_with(netcfg)
        self.assertFalse(self.mock_netpass_avail.called)
        self.assertFalse(self.mock_netpass_v2_avail.called)
        self.assertFalse(self.mock_netpass_render.called)
        self.mock_net_parsedata.assert_called_with(nc['network'])

        self.mock_net_renderstate.assert_called_with(
            target=self.target, network_state=self.ns)
        self.mock_legacy.assert_called_with(self.target)
        self.mock_ipv6_priv.assert_called_with(self.target)
        self.mock_ipv6_mtu.assert_called_with(self.target)
>>>>>>> fe9714dd
<|MERGE_RESOLUTION|>--- conflicted
+++ resolved
@@ -181,7 +181,82 @@
         self.mock_ipv6_priv.assert_called_with(self.target)
         self.mock_ipv6_mtu.assert_called_with(self.target)
 
-<<<<<<< HEAD
+    def test_apply_net_target_and_config_passthrough_v2_not_available(self):
+        nc = copy.deepcopy(self.network_config)
+        nc['network']['version'] = 2
+        self.mock_load_config.return_value = nc
+        self.mock_netpass_avail.return_value = True
+        self.mock_netpass_v2_avail.return_value = False
+        self.mock_net_parsedata.return_value = self.ns
+
+        netcfg = "network_config.yaml"
+
+        apply_net.apply_net(self.target, network_state=None,
+                            network_config=netcfg)
+
+        self.assertFalse(self.mock_ns_from_file.called)
+        self.mock_load_config.assert_called_with(netcfg)
+        self.mock_netpass_avail.assert_called_with(self.target)
+        self.mock_netpass_v2_avail.assert_called_with(self.target)
+        self.assertFalse(self.mock_netpass_render.called)
+        self.mock_net_parsedata.assert_called_with(nc['network'])
+
+        self.mock_net_renderstate.assert_called_with(
+            target=self.target, network_state=self.ns)
+        self.mock_legacy.assert_called_with(self.target)
+        self.mock_ipv6_priv.assert_called_with(self.target)
+        self.mock_ipv6_mtu.assert_called_with(self.target)
+
+    def test_apply_net_target_and_config_passthrough_v2_force(self):
+        nc = copy.deepcopy(self.network_config)
+        nc['network']['version'] = 2
+        nc['network']['passthrough'] = True
+        self.mock_load_config.return_value = nc
+        self.mock_netpass_avail.return_value = False
+        self.mock_netpass_v2_avail.return_value = False
+
+        netcfg = "network_config.yaml"
+
+        apply_net.apply_net(self.target, network_state=None,
+                            network_config=netcfg)
+
+        self.assertFalse(self.mock_ns_from_file.called)
+        self.mock_load_config.assert_called_with(netcfg)
+        self.assertFalse(self.mock_netpass_avail.called)
+        self.assertFalse(self.mock_netpass_v2_avail.called)
+        self.mock_netpass_render.assert_called_with(self.target, netconfig=nc)
+
+        self.assertFalse(self.mock_net_renderstate.called)
+        self.mock_legacy.assert_called_with(self.target)
+        self.mock_ipv6_priv.assert_called_with(self.target)
+        self.mock_ipv6_mtu.assert_called_with(self.target)
+
+    def test_apply_net_disable_passthrough(self):
+        nc = copy.deepcopy(self.network_config)
+        nc['network']['passthrough'] = False
+        self.mock_load_config.return_value = nc
+        self.mock_netpass_avail.return_value = False
+        self.mock_netpass_v2_avail.return_value = False
+        self.mock_net_parsedata.return_value = self.ns
+
+        netcfg = "network_config.yaml"
+
+        apply_net.apply_net(self.target, network_state=None,
+                            network_config=netcfg)
+
+        self.assertFalse(self.mock_ns_from_file.called)
+        self.mock_load_config.assert_called_with(netcfg)
+        self.assertFalse(self.mock_netpass_avail.called)
+        self.assertFalse(self.mock_netpass_v2_avail.called)
+        self.assertFalse(self.mock_netpass_render.called)
+        self.mock_net_parsedata.assert_called_with(nc['network'])
+
+        self.mock_net_renderstate.assert_called_with(
+            target=self.target, network_state=self.ns)
+        self.mock_legacy.assert_called_with(self.target)
+        self.mock_ipv6_priv.assert_called_with(self.target)
+        self.mock_ipv6_mtu.assert_called_with(self.target)
+
 
 class TestApplyNetPatchIfupdown(ApplyNetTestBase):
 
@@ -393,81 +468,4 @@
         cfg = util.target_path(target, path)
         mock_ospath.exists.assert_called_with(cfg)
         mock_load.assert_not_called()
-        mock_del.assert_not_called()
-=======
-    def test_apply_net_target_and_config_passthrough_v2_not_available(self):
-        nc = copy.deepcopy(self.network_config)
-        nc['network']['version'] = 2
-        self.mock_load_config.return_value = nc
-        self.mock_netpass_avail.return_value = True
-        self.mock_netpass_v2_avail.return_value = False
-        self.mock_net_parsedata.return_value = self.ns
-
-        netcfg = "network_config.yaml"
-
-        apply_net.apply_net(self.target, network_state=None,
-                            network_config=netcfg)
-
-        self.assertFalse(self.mock_ns_from_file.called)
-        self.mock_load_config.assert_called_with(netcfg)
-        self.mock_netpass_avail.assert_called_with(self.target)
-        self.mock_netpass_v2_avail.assert_called_with(self.target)
-        self.assertFalse(self.mock_netpass_render.called)
-        self.mock_net_parsedata.assert_called_with(nc['network'])
-
-        self.mock_net_renderstate.assert_called_with(
-            target=self.target, network_state=self.ns)
-        self.mock_legacy.assert_called_with(self.target)
-        self.mock_ipv6_priv.assert_called_with(self.target)
-        self.mock_ipv6_mtu.assert_called_with(self.target)
-
-    def test_apply_net_target_and_config_passthrough_v2_force(self):
-        nc = copy.deepcopy(self.network_config)
-        nc['network']['version'] = 2
-        nc['network']['passthrough'] = True
-        self.mock_load_config.return_value = nc
-        self.mock_netpass_avail.return_value = False
-        self.mock_netpass_v2_avail.return_value = False
-
-        netcfg = "network_config.yaml"
-
-        apply_net.apply_net(self.target, network_state=None,
-                            network_config=netcfg)
-
-        self.assertFalse(self.mock_ns_from_file.called)
-        self.mock_load_config.assert_called_with(netcfg)
-        self.assertFalse(self.mock_netpass_avail.called)
-        self.assertFalse(self.mock_netpass_v2_avail.called)
-        self.mock_netpass_render.assert_called_with(self.target, netconfig=nc)
-
-        self.assertFalse(self.mock_net_renderstate.called)
-        self.mock_legacy.assert_called_with(self.target)
-        self.mock_ipv6_priv.assert_called_with(self.target)
-        self.mock_ipv6_mtu.assert_called_with(self.target)
-
-    def test_apply_net_disable_passthrough(self):
-        nc = copy.deepcopy(self.network_config)
-        nc['network']['passthrough'] = False
-        self.mock_load_config.return_value = nc
-        self.mock_netpass_avail.return_value = False
-        self.mock_netpass_v2_avail.return_value = False
-        self.mock_net_parsedata.return_value = self.ns
-
-        netcfg = "network_config.yaml"
-
-        apply_net.apply_net(self.target, network_state=None,
-                            network_config=netcfg)
-
-        self.assertFalse(self.mock_ns_from_file.called)
-        self.mock_load_config.assert_called_with(netcfg)
-        self.assertFalse(self.mock_netpass_avail.called)
-        self.assertFalse(self.mock_netpass_v2_avail.called)
-        self.assertFalse(self.mock_netpass_render.called)
-        self.mock_net_parsedata.assert_called_with(nc['network'])
-
-        self.mock_net_renderstate.assert_called_with(
-            target=self.target, network_state=self.ns)
-        self.mock_legacy.assert_called_with(self.target)
-        self.mock_ipv6_priv.assert_called_with(self.target)
-        self.mock_ipv6_mtu.assert_called_with(self.target)
->>>>>>> fe9714dd
+        mock_del.assert_not_called()