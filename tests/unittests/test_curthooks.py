--- conflicted
+++ resolved
@@ -133,7 +133,6 @@
         self.mock_subp.assert_has_calls(subp_calls)
 
 
-<<<<<<< HEAD
 class TestMultipath(CurthooksBase):
     def setUp(self):
         super(TestMultipath, self).setUp()
@@ -233,7 +232,8 @@
         # validate that for multipath version 0.5.0, we DO replace spaces
         self._detect_and_handle_multipath(multipath_version='0.5.0',
                                           replace_spaces=True)
-=======
+
+
 class TestInstallMissingPkgs(CurthooksBase):
     def setUp(self):
         super(TestInstallMissingPkgs, self).setUp()
@@ -275,6 +275,5 @@
         curthooks.install_missing_packages(cfg, target=target)
         self.assertEqual([], self.mock_install_packages.call_args_list)
 
->>>>>>> 1c480624
 
 # vi: ts=4 expandtab syntax=python