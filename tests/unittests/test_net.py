--- conflicted
+++ resolved
@@ -656,7 +656,6 @@
         self.assertEqual(sorted(ifaces.split('\n')),
                          sorted(net_ifaces.split('\n')))
 
-<<<<<<< HEAD
     @mock.patch('curtin.util.get_package_version')
     def test_netconfig_passthrough_available(self, mock_pkgver):
         mock_pkgver.return_value = {
@@ -714,7 +713,6 @@
                           net.render_netconfig_passthrough,
                           self.target, netconfig=netcfg)
 
-=======
     def test_routes_rendered(self):
         # as reported in bug 1649652
         conf = [
@@ -762,6 +760,5 @@
         self.assertEqual(
             sorted([line for line in expected if line]),
             sorted([line for line in found if line]))
->>>>>>> e03ec094
 
 # vi: ts=4 expandtab syntax=python