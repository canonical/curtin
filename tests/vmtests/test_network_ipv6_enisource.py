from .releases import base_vm_classes as relbase
from .test_network_enisource import TestNetworkENISource

import unittest


class TestNetworkIPV6ENISource(TestNetworkENISource):
    conf_file = "examples/tests/network_source_ipv6.yaml"

    @unittest.skip("FIXME: cloud-init.net needs update")
    def test_etc_network_interfaces(self):
        pass


class PreciseTestNetworkIPV6ENISource(relbase.precise,
                                      TestNetworkIPV6ENISource):
    __test__ = False
    # not working, still debugging though; possible older ifupdown doesn't
    # like the multiple iface method.


class TrustyTestNetworkIPV6ENISource(relbase.trusty, TestNetworkIPV6ENISource):
    __test__ = True


class TrustyHWEXTestNetworkIPV6ENISource(relbase.trusty_hwe_x,
                                         TestNetworkIPV6ENISource):
    __test__ = True


class XenialTestNetworkIPV6ENISource(relbase.xenial, TestNetworkIPV6ENISource):
    __test__ = True


class YakketyTestNetworkIPV6ENISource(relbase.yakkety,
                                      TestNetworkIPV6ENISource):
    __test__ = True

<<<<<<< HEAD
    @unittest.skip("FIXME: cloud-init.net needs update")
    def test_ip_output(self):
        pass
=======

class ZestyTestNetworkIPV6ENISource(relbase.zesty,
                                    TestNetworkIPV6ENISource):
    __test__ = True
>>>>>>> 1c480624
<|MERGE_RESOLUTION|>--- conflicted
+++ resolved
@@ -36,13 +36,7 @@
                                       TestNetworkIPV6ENISource):
     __test__ = True
 
-<<<<<<< HEAD
-    @unittest.skip("FIXME: cloud-init.net needs update")
-    def test_ip_output(self):
-        pass
-=======
 
 class ZestyTestNetworkIPV6ENISource(relbase.zesty,
                                     TestNetworkIPV6ENISource):
-    __test__ = True
->>>>>>> 1c480624
+    __test__ = True