--- conflicted
+++ resolved
@@ -357,12 +357,8 @@
     extra_kern_args = None
     fstab_expected = {}
     image_store_class = ImageStore
-<<<<<<< HEAD
     boot_cloudconf = None
-    install_timeout = 3000
-=======
     install_timeout = INSTALL_TIMEOUT
->>>>>>> 7461ca22
     interactive = False
     multipath = False
     multipath_num_paths = 2
