--- conflicted
+++ resolved
@@ -512,11 +512,8 @@
                 fp.write(json.dumps({'grub': {'update_nvram': True}}))
             configs.append(grub_config)
 
-<<<<<<< HEAD
-            # make our own copy so we can store guest modified values
-            nvram = os.path.join(cls.td.disks, "ovmf_vars.fd")
-            shutil.copy(OVMF_VARS, nvram)
-            cmd.extend(["--uefi", nvram])
+        if cls.multipath:
+            disks = disks * cls.multipath_num_paths
 
         # set reporting logger
         cls.reporting_log = os.path.join(cls.td.logs, 'webhooks-events.json')
@@ -542,17 +539,7 @@
             }))
         configs.append(reporting_config)
 
-        # --disk source:size:driver:block_size
-        target_disk = "{}:{}:{}:{}".format(cls.td.target_disk, "", "",
-                                           cls.disk_block_size)
-        cmd.extend(netdevs + ["--disk", target_disk] +
-                   extra_disks + nvme_disks +
-=======
-        if cls.multipath:
-            disks = disks * cls.multipath_num_paths
-
         cmd.extend(uefi_flags + netdevs + disks +
->>>>>>> 4ccc43d6
                    [boot_img, "--kernel=%s" % boot_kernel, "--initrd=%s" %
                     boot_initrd, "--", "curtin", "-vv", "install"] +
                    ["--config=%s" % f for f in configs] +
