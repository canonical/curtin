--- conflicted
+++ resolved
@@ -336,58 +336,6 @@
         return ret
 
     def test_fstab(self):
-        if (os.path.exists(self.td.mnt+"fstab")
-                and self.fstab_expected is not None):
-            with open(os.path.join(self.td.mnt, "fstab")) as fp:
-                fstab_lines = fp.readlines()
-            fstab_entry = None
-            for line in fstab_lines:
-                for device, mntpoint in self.fstab_expected.items():
-                        if device in line:
-                            fstab_entry = line
-                            self.assertIsNotNone(fstab_entry)
-                            self.assertEqual(fstab_entry.split(' ')[1],
-                                             mntpoint)
-
-    def test_dname(self):
-        if (os.path.exists(self.td.mnt+"ls_dname")
-                and self.disk_to_check is not None):
-            with open(os.path.join(self.td.mnt, "ls_dname"), "r") as fp:
-                contents = fp.read().splitlines()
-            for diskname, part in self.disk_to_check.items():
-                if part is not 0:
-                    link = diskname + "-part" + str(part)
-                    self.assertIn(link, contents)
-                self.assertIn(diskname, contents)
-
-
-def get_apt_proxy():
-    # get setting for proxy. should have same result as in tools/launch
-    apt_proxy = os.environ.get('apt_proxy')
-    if apt_proxy:
-        return apt_proxy
-
-    get_apt_config = textwrap.dedent("""
-        command -v apt-config >/dev/null 2>&1
-        out=$(apt-config shell x Acquire::HTTP::Proxy)
-        out=$(sh -c 'eval $1 && echo $x' -- "$out")
-        [ -n "$out" ]
-        echo "$out"
-    """)
-
-    try:
-        out = subprocess.check_output(['sh', '-c', get_apt_config])
-        if isinstance(out, bytes):
-            out = out.decode()
-        out = out.rstrip()
-        return out
-    except subprocess.CalledProcessError:
-        pass
-
-    return None
-
-<<<<<<< HEAD
-    def test_fstab(self):
         if (os.path.exists(self.td.mnt + "fstab") and
                 self.fstab_expected is not None):
             with open(os.path.join(self.td.mnt, "fstab")) as fp:
@@ -412,8 +360,32 @@
                     self.assertIn(link, contents)
                 self.assertIn(diskname, contents)
 
-=======
->>>>>>> fd2f0cdb
+
+def get_apt_proxy():
+    # get setting for proxy. should have same result as in tools/launch
+    apt_proxy = os.environ.get('apt_proxy')
+    if apt_proxy:
+        return apt_proxy
+
+    get_apt_config = textwrap.dedent("""
+        command -v apt-config >/dev/null 2>&1
+        out=$(apt-config shell x Acquire::HTTP::Proxy)
+        out=$(sh -c 'eval $1 && echo $x' -- "$out")
+        [ -n "$out" ]
+        echo "$out"
+    """)
+
+    try:
+        out = subprocess.check_output(['sh', '-c', get_apt_config])
+        if isinstance(out, bytes):
+            out = out.decode()
+        out = out.rstrip()
+        return out
+    except subprocess.CalledProcessError:
+        pass
+
+    return None
+
 
 def generate_user_data(collect_scripts=None, apt_proxy=None):
     # this returns the user data for the *booted* system
