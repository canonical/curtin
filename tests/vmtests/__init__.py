import atexit
import datetime
import errno
import logging
import json
import os
import pathlib
import random
import re
import shutil
import subprocess
import textwrap
import time
import yaml
import curtin.net as curtin_net
import curtin.util as util

from tools.report_webhook_logger import CaptureReporting
from curtin.commands.install import INSTALL_PASS_MSG

from .image_sync import query as imagesync_query
from .image_sync import mirror as imagesync_mirror
from .helpers import check_call, TimeoutExpired
from unittest import TestCase, SkipTest

IMAGE_SRC_URL = os.environ.get(
    'IMAGE_SRC_URL',
    "http://maas.ubuntu.com/images/ephemeral-v2/daily/streams/v1/index.sjson")

IMAGE_DIR = os.environ.get("IMAGE_DIR", "/srv/images")
try:
    IMAGES_TO_KEEP = int(os.environ.get("IMAGES_TO_KEEP", 1))
except ValueError:
    raise ValueError("IMAGES_TO_KEEP in environment was not an integer")

DEFAULT_SSTREAM_OPTS = [
    '--keyring=/usr/share/keyrings/ubuntu-cloudimage-keyring.gpg']

DEVNULL = open(os.devnull, 'w')
KEEP_DATA = {"pass": "none", "fail": "all"}
IMAGE_SYNCS = []
TARGET_IMAGE_FORMAT = "raw"


DEFAULT_BRIDGE = os.environ.get("CURTIN_VMTEST_BRIDGE", "user")
OUTPUT_DISK_NAME = 'output_disk.img'

_TOPDIR = None


def remove_empty_dir(dirpath):
    if os.path.exists(dirpath):
        try:
            os.rmdir(dirpath)
        except OSError as e:
            if e.errno == errno.ENOTEMPTY:
                pass


def remove_dir(dirpath):
    if os.path.exists(dirpath):
        shutil.rmtree(dirpath)


def _topdir():
    global _TOPDIR
    if _TOPDIR:
        return _TOPDIR

    envname = 'CURTIN_VMTEST_TOPDIR'
    envdir = os.environ.get(envname)
    if envdir:
        if not os.path.exists(envdir):
            os.mkdir(envdir)
            _TOPDIR = envdir
        elif not os.path.isdir(envdir):
            raise ValueError("%s=%s exists but is not a directory" %
                             (envname, envdir))
        else:
            _TOPDIR = envdir
    else:
        tdir = os.environ.get('TMPDIR', '/tmp')
        for i in range(0, 10):
            try:
                ts = datetime.datetime.now().isoformat()
                # : in path give grief at least to tools/launch
                ts = ts.replace(":", "")
                outd = os.path.join(tdir, 'vmtest-{}'.format(ts))
                os.mkdir(outd)
                _TOPDIR = outd
                break
            except OSError as e:
                if e.errno != errno.EEXIST:
                    raise
                time.sleep(random.random()/10)

        if not _TOPDIR:
            raise Exception("Unable to initialize topdir in TMPDIR [%s]" %
                            tdir)

    atexit.register(remove_empty_dir, _TOPDIR)
    return _TOPDIR


def _initialize_logging():
    # Configure logging module to save output to disk and present it on
    # sys.stderr

    logger = logging.getLogger(__name__)
    logger.setLevel(logging.DEBUG)

    formatter = logging.Formatter(
        '%(asctime)s - %(name)s - %(levelname)s - %(message)s')

    envlog = os.environ.get('CURTIN_VMTEST_LOG')
    if envlog:
        logfile = envlog
    else:
        logfile = _topdir() + ".log"
    fh = logging.FileHandler(logfile, mode='w', encoding='utf-8')
    fh.setLevel(logging.DEBUG)
    fh.setFormatter(formatter)

    ch = logging.StreamHandler()
    ch.setLevel(logging.INFO)
    ch.setFormatter(formatter)

    logger.addHandler(fh)
    logger.addHandler(ch)

    logger.info("Logfile: %s .  Working dir: %s", logfile, _topdir())
    return logger


def get_env_var_bool(envname, default=False):
    """get a boolean environment variable.

    If environment variable is not set, use default.
    False values are case insensitive 'false', '0', ''."""
    if not isinstance(default, bool):
        raise ValueError("default '%s' for '%s' is not a boolean" %
                         (default, envname))
    val = os.environ.get(envname)
    if val is None:
        return default

    return val.lower() not in ("false", "0", "")


def sync_images(src_url, base_dir, filters, verbosity=0):
    # do a sync with provided filters

    # only sync once per set of filters.  global IMAGE_SYNCS manages that.
    global IMAGE_SYNCS
    sfilters = ','.join(sorted(filters))

    if sfilters in IMAGE_SYNCS:
        logger.debug("already synced for filters: %s", sfilters)
        return

    logger.info('Syncing images from %s with filters=%s', src_url, filters)
    imagesync_mirror(output_d=base_dir, source=src_url,
                     mirror_filters=filters,
                     max_items=IMAGES_TO_KEEP, verbosity=verbosity)

    IMAGE_SYNCS.append(sfilters)
    logger.debug("now done syncs: %s" % IMAGE_SYNCS)
    return


def get_images(src_url, local_d, release, arch, krel=None, sync=True):
    # ensure that the image items (roottar, kernel, initrd)
    # we need for release and arch are available in base_dir.
    # returns updated ftypes dictionary {ftype: item_url}
    if krel is None:
        krel = release
    ftypes = {
        'vmtest.root-image': '',
        'vmtest.root-tgz': '',
        'boot-kernel': '',
        'boot-initrd': ''
    }
    common_filters = ['release=%s' % release, 'krel=%s' % krel,
                      'arch=%s' % arch]
    filters = ['ftype~(%s)' % ("|".join(ftypes.keys()))] + common_filters

    if sync:
        imagesync_mirror(output_d=local_d, source=src_url,
                         mirror_filters=common_filters,
                         max_items=IMAGES_TO_KEEP)

    query_str = 'query = %s' % (' '.join(filters))
    logger.debug('Query %s for image. %s', local_d, query_str)
    fail_msg = None

    try:
        results = imagesync_query(local_d, max_items=IMAGES_TO_KEEP,
                                  filter_list=filters)
        logger.debug("Query '%s' returned: %s", query_str, results)
        fail_msg = "Empty result returned."
    except Exception as e:
        logger.debug("Query '%s' failed: %s", query_str, e)
        results = None
        fail_msg = str(e)

    if not results and not sync:
        # try to fix this with a sync
        logger.info(fail_msg + "  Attempting to fix with an image sync. (%s)",
                    query_str)
        return get_images(src_url, local_d, release, arch, krel, sync=True)
    elif not results:
        raise ValueError("Nothing found in query: %s" % query_str)

    missing = []
    expected = sorted(ftypes.keys())
    found = sorted(f.get('ftype') for f in results)
    if expected != found:
        raise ValueError("Query returned unexpected ftypes=%s. "
                         "Expected=%s" % (found, expected))
    for item in results:
        ftypes[item['ftype']] = item['item_url']
        last_item = item

    missing = [(ftype, path) for ftype, path in ftypes.items()
               if not os.path.exists(path)]

    if len(missing):
        raise ValueError("missing files for ftypes: %s" % missing)

    # trusty amd64/hwe-p 20150101
    version_info = ('%(release)s %(arch)s/%(subarch)s %(version_name)s' %
                    last_item)

    return version_info, ftypes


class ImageStore:
    """Local mirror of MAAS images simplestreams data."""

    # By default sync on demand.
    sync = True

    # images are expected in dirs named <release>/<arch>/YYYYMMDD[.X]
    image_dir_re = re.compile(r"^[0-9]{4}[01][0-9][0123][0-9]([.][0-9])*$")

    def __init__(self, source_url, base_dir):
        """Initialize the ImageStore.

        source_url is the simplestreams source from where the images will be
        downloaded.
        base_dir is the target dir in the filesystem to keep the mirror.
        """
        self.source_url = source_url
        self.base_dir = base_dir
        if not os.path.isdir(self.base_dir):
            os.makedirs(self.base_dir)
        self.url = pathlib.Path(self.base_dir).as_uri()

    def get_image(self, release, arch, krel=None):
        """Return tuple of version info, and paths for root image,
           kernel, initrd, tarball."""
        if krel is None:
            krel = release
        ver_info, ftypes = get_images(
            self.source_url, self.base_dir, release, arch, krel, self.sync)
        root_image_path = ftypes['vmtest.root-image']
        kernel_path = ftypes['boot-kernel']
        initrd_path = ftypes['boot-initrd']
        tarball = ftypes['vmtest.root-tgz']
        return ver_info, (root_image_path, kernel_path, initrd_path, tarball)


class TempDir(object):
    boot = None
    collect = None
    disks = None
    install = None
    logs = None
    output_disk = None

    def __init__(self, name, user_data):
        # Create tmpdir
        self.tmpdir = os.path.join(_topdir(), name)
        try:
            os.mkdir(self.tmpdir)
        except OSError as e:
            if e.errno == errno.EEXIST:
                raise ValueError("name '%s' already exists in %s" %
                                 (name, _topdir))
            else:
                raise e

        # make subdirs
        self.collect = os.path.join(self.tmpdir, "collect")
        self.install = os.path.join(self.tmpdir, "install")
        self.boot = os.path.join(self.tmpdir, "boot")
        self.logs = os.path.join(self.tmpdir, "logs")
        self.disks = os.path.join(self.tmpdir, "disks")

        self.dirs = (self.collect, self.install, self.boot, self.logs,
                     self.disks)
        for d in self.dirs:
            os.mkdir(d)

        self.success_file = os.path.join(self.logs, "success")
        self.errors_file = os.path.join(self.logs, "errors.json")

        # write cloud-init for installed system
        meta_data_file = os.path.join(self.install, "meta-data")
        with open(meta_data_file, "w") as fp:
            fp.write("instance-id: inst-123\n")
        user_data_file = os.path.join(self.install, "user-data")
        with open(user_data_file, "w") as fp:
            fp.write(user_data)

        # create target disk
        logger.debug('Creating target disk')
        self.target_disk = os.path.join(self.disks, "install_disk.img")
        subprocess.check_call(["qemu-img", "create", "-f", TARGET_IMAGE_FORMAT,
                              self.target_disk, "10G"],
                              stdout=DEVNULL, stderr=subprocess.STDOUT)

        # create seed.img for installed system's cloud init
        logger.debug('Creating seed disk')
        self.seed_disk = os.path.join(self.boot, "seed.img")
        subprocess.check_call(["cloud-localds", self.seed_disk,
                              user_data_file, meta_data_file],
                              stdout=DEVNULL, stderr=subprocess.STDOUT)

        # create output disk, mount ro
        logger.debug('Creating output disk')
        self.output_disk = os.path.join(self.boot, OUTPUT_DISK_NAME)
        subprocess.check_call(["qemu-img", "create", "-f", TARGET_IMAGE_FORMAT,
                              self.output_disk, "10M"],
                              stdout=DEVNULL, stderr=subprocess.STDOUT)
        subprocess.check_call(["mkfs.ext2", "-F", self.output_disk],
                              stdout=DEVNULL, stderr=subprocess.STDOUT)

    def collect_output(self):
        logger.debug('extracting output disk')
        subprocess.check_call(['tar', '-C', self.collect, '-xf',
                               self.output_disk],
                              stdout=DEVNULL, stderr=subprocess.STDOUT)


class VMBaseClass(TestCase):
    __test__ = False
    arch_skip = []
    boot_timeout = 300
    collect_scripts = []
    conf_file = "examples/tests/basic.yaml"
    disk_block_size = 512
    disk_driver = 'virtio-blk'
    disk_to_check = {}
    extra_disks = []
    extra_kern_args = None
    fstab_expected = {}
    image_store_class = ImageStore
    install_timeout = 3000
    interactive = False
    multipath = False
    multipath_num_paths = 2
    nvme_disks = []
    recorded_errors = 0
    recorded_failures = 0
    uefi = False

    # these get set from base_vm_classes
    release = None
    arch = None
    krel = None

    @classmethod
    def setUpClass(cls):
        # check if we should skip due to host arch
        if cls.arch in cls.arch_skip:
            reason = "{} is not supported on arch {}".format(cls.__name__,
                                                             cls.arch)
            raise SkipTest(reason)

        setup_start = time.time()
        logger.info('Starting setup for testclass: {}'.format(cls.__name__))
        # get boot img
        image_store = cls.image_store_class(IMAGE_SRC_URL, IMAGE_DIR)
        # Disable sync if env var is set.
        image_store.sync = get_env_var_bool('CURTIN_VMTEST_IMAGE_SYNC', False)
        logger.debug("Image sync = %s", image_store.sync)
        img_verstr, (boot_img, boot_kernel, boot_initrd, tarball) = (
            image_store.get_image(cls.release, cls.arch, cls.krel))
        logger.debug("Image %s\n  boot=%s\n  kernel=%s\n  initrd=%s\n"
                     "  tarball=%s\n", img_verstr, boot_img, boot_kernel,
                     boot_initrd, tarball)
        # set up tempdir
        cls.td = TempDir(
            name=cls.__name__,
            user_data=generate_user_data(collect_scripts=cls.collect_scripts))
        logger.info('Using tempdir: %s , Image: %s', cls.td.tmpdir,
                    img_verstr)
        cls.install_log = os.path.join(cls.td.logs, 'install-serial.log')
        cls.boot_log = os.path.join(cls.td.logs, 'boot-serial.log')
        logger.debug('Install console log: {}'.format(cls.install_log))
        logger.debug('Boot console log: {}'.format(cls.boot_log))

        # if interactive, launch qemu without 'background & wait'
        if cls.interactive:
            dowait = "--no-dowait"
        else:
            dowait = "--dowait"

        # create launch cmd
        cmd = ["tools/launch", "--arch=" + cls.arch, "-v", dowait]
        if not cls.interactive:
            cmd.extend(["--silent", "--power=off"])

        cmd.extend(["--serial-log=" + cls.install_log])

        if cls.extra_kern_args:
            cmd.extend(["--append=" + cls.extra_kern_args])

        # publish the root tarball
        install_src = "PUBURL/" + os.path.basename(tarball)
        cmd.append("--publish=%s" % tarball)

        # check for network configuration
        cls.network_state = curtin_net.parse_net_config(cls.conf_file)
        logger.debug("Network state: {}".format(cls.network_state))

        # build -n arg list with macaddrs from net_config physical config
        macs = []
        interfaces = {}
        if cls.network_state:
            interfaces = cls.network_state.get('interfaces')
        for ifname in interfaces:
            logger.debug("Interface name: {}".format(ifname))
            iface = interfaces.get(ifname)
            hwaddr = iface.get('mac_address')
            if hwaddr:
                macs.append(hwaddr)
        netdevs = []
        if len(macs) > 0:
            for mac in macs:
                netdevs.extend(["--netdev=" + DEFAULT_BRIDGE +
                                ",mac={}".format(mac)])
        else:
            netdevs.extend(["--netdev=" + DEFAULT_BRIDGE])

        # build disk arguments
        disks = []
        sc = util.load_file(cls.conf_file)
        storage_config = yaml.load(sc).get('storage', {}).get('config', {})
        cls.disk_wwns = ["wwn=%s" % x.get('wwn') for x in storage_config
                         if 'wwn' in x]
        cls.disk_serials = ["serial=%s" % x.get('serial')
                            for x in storage_config if 'serial' in x]

        target_disk = "{}:{}:{}:{}:".format(cls.td.target_disk,
                                            "",
                                            cls.disk_driver,
                                            cls.disk_block_size)
        if len(cls.disk_wwns):
            target_disk += cls.disk_wwns[0]

        if len(cls.disk_serials):
            target_disk += cls.disk_serials[0]

        disks.extend(['--disk', target_disk])

        # --disk source:size:driver:block_size:devopts
        for (disk_no, disk_sz) in enumerate(cls.extra_disks):
            dpath = os.path.join(cls.td.disks, 'extra_disk_%d.img' % disk_no)
            extra_disk = '{}:{}:{}:{}:'.format(dpath, disk_sz,
                                               cls.disk_driver,
                                               cls.disk_block_size)
            if len(cls.disk_wwns):
                w_index = disk_no + 1
                if w_index < len(cls.disk_wwns):
                    extra_disk += cls.disk_wwns[w_index]

            if len(cls.disk_serials):
                w_index = disk_no + 1
                if w_index < len(cls.disk_serials):
                    extra_disk += cls.disk_serials[w_index]

            disks.extend(['--disk', extra_disk])

        # build nvme disk args if needed
        for (disk_no, disk_sz) in enumerate(cls.nvme_disks):
            dpath = os.path.join(cls.td.disks, 'nvme_disk_%d.img' % disk_no)
            nvme_disk = '{}:{}:nvme:{}:{}'.format(dpath, disk_sz,
                                                  cls.disk_block_size,
                                                  "serial=nvme-%d" % disk_no)
            disks.extend(['--disk', nvme_disk])

        # proxy config
        configs = [cls.conf_file]
        proxy = get_apt_proxy()
        if get_apt_proxy is not None:
            proxy_config = os.path.join(cls.td.install, 'proxy.cfg')
            with open(proxy_config, "w") as fp:
                fp.write(json.dumps({'apt_proxy': proxy}) + "\n")
            configs.append(proxy_config)

        uefi_flags = []
        if cls.uefi:
            logger.debug("Testcase requested launching with UEFI")
            nvram = os.path.join(cls.td.disks, "ovmf_vars.fd")
            uefi_flags = ["--uefi-nvram=%s" % nvram]

            # always attempt to update target nvram (via grub)
            grub_config = os.path.join(cls.td.install, 'grub.cfg')
            with open(grub_config, "w") as fp:
                fp.write(json.dumps({'grub': {'update_nvram': True}}))
            configs.append(grub_config)

<<<<<<< HEAD
            # make our own copy so we can store guest modified values
            nvram = os.path.join(cls.td.disks, "ovmf_vars.fd")
            shutil.copy(OVMF_VARS, nvram)
            cmd.extend(["--uefi", nvram])

        # write reporting config
        reporting_config = os.path.join(cls.td.install, 'reporting.cfg')
        localhost_url = 'http://' + get_lan_ip() + ':8000/'
        with open(reporting_config, 'w') as fp:
            fp.write(json.dumps({
                'install': {
                    'log_file': '/tmp/install.log',
                    'post_files': ['/tmp/install.log'],
                },
                'reporting': {
                    'maas': {
                        'level': 'DEBUG',
                        'type': 'webhook',
                        'endpoint': localhost_url,
                    },
                },
            }))
        configs.append(reporting_config)

        # set reporting logger
        cls.reporting_log = os.path.join(cls.td.logs, 'webhooks-events.json')
        reporting_logger = CaptureReporting(cls.reporting_log)

        # --disk source:size:driver:block_size
        target_disk = "{}:{}:{}:{}".format(cls.td.target_disk, "", "",
                                           cls.disk_block_size)
        cmd.extend(netdevs + ["--disk", target_disk] +
                   extra_disks + nvme_disks +
=======
        if cls.multipath:
            disks = disks * cls.multipath_num_paths

        cmd.extend(uefi_flags + netdevs + disks +
>>>>>>> 4ccc43d6
                   [boot_img, "--kernel=%s" % boot_kernel, "--initrd=%s" %
                    boot_initrd, "--", "curtin", "-vv", "install"] +
                   ["--config=%s" % f for f in configs] +
                   [install_src])

        # run vm with installer
        lout_path = os.path.join(cls.td.logs, "install-launch.log")
        logger.info('Running curtin installer: {}'.format(cls.install_log))
        try:
            with open(lout_path, "wb") as fpout:
                with reporting_logger:
                    cls.boot_system(cmd, timeout=cls.install_timeout,
                                    console_log=cls.install_log,
                                    proc_out=fpout, purpose="install")
        except TimeoutExpired:
            logger.error('Curtin installer failed with timeout')
            cls.tearDownClass()
            raise
        finally:
            if os.path.exists(cls.install_log):
                with open(cls.install_log, 'rb') as l:
                    content = l.read().decode('utf-8', errors='replace')
                logger.debug('install serial console output:\n%s', content)
            else:
                logger.warn("Boot for install did not produce a console log.")

        logger.debug('')
        try:
            if os.path.exists(cls.install_log):
                with open(cls.install_log, 'rb') as l:
                    install_log = l.read().decode('utf-8', errors='replace')
                errmsg, errors = check_install_log(install_log)
                if errmsg:
                    for e in errors:
                        logger.error(e)
                    logger.error(errmsg)
                    raise Exception(cls.__name__ + ":" + errmsg)
                else:
                    logger.info('Install OK')
            else:
                logger.info('Install Failed')
                raise Exception("No install log was produced")
        except:
            cls.tearDownClass()
            raise

        # create --disk params for nvme disks
        bsize_args = "logical_block_size={}".format(cls.disk_block_size)
        bsize_args += ",physical_block_size={}".format(cls.disk_block_size)
        bsize_args += ",min_io_size={}".format(cls.disk_block_size)

        target_disks = []
        for (disk_no, disk) in enumerate([cls.td.target_disk]):
            disk = '--disk={},driver={},format={},{}'.format(
                disk, cls.disk_driver, TARGET_IMAGE_FORMAT, bsize_args)
            if len(cls.disk_wwns):
                disk += ",%s" % cls.disk_wwns[0]
            if len(cls.disk_serials):
                disk += ",%s" % cls.disk_serials[0]

            target_disks.extend([disk])

        extra_disks = []
        for (disk_no, disk_sz) in enumerate(cls.extra_disks):
            dpath = os.path.join(cls.td.disks, 'extra_disk_%d.img' % disk_no)
            disk = '--disk={},driver={},format={},{}'.format(
                dpath, cls.disk_driver, TARGET_IMAGE_FORMAT, bsize_args)
            if len(cls.disk_wwns):
                w_index = disk_no + 1
                if w_index < len(cls.disk_wwns):
                    disk += ",%s" % cls.disk_wwns[w_index]

            if len(cls.disk_serials):
                w_index = disk_no + 1
                if w_index < len(cls.disk_serials):
                    disk += ",%s" % cls.disk_serials[w_index]

            extra_disks.extend([disk])

        nvme_disks = []
        disk_driver = 'nvme'
        for (disk_no, disk_sz) in enumerate(cls.nvme_disks):
            dpath = os.path.join(cls.td.disks, 'nvme_disk_%d.img' % disk_no)
            disk = '--disk={},driver={},format={},{}'.format(
                dpath, disk_driver, TARGET_IMAGE_FORMAT, bsize_args)
            nvme_disks.extend([disk])

        if cls.multipath:
            target_disks = target_disks * cls.multipath_num_paths
            extra_disks = extra_disks * cls.multipath_num_paths
            nvme_disks = nvme_disks * cls.multipath_num_paths

        # output disk is always virtio-blk, with serial of output_disk.img
        output_disk = '--disk={},driver={},format={},{},{}'.format(
            cls.td.output_disk, 'virtio-blk',
            TARGET_IMAGE_FORMAT, bsize_args,
            'serial=%s' % os.path.basename(cls.td.output_disk))
        target_disks.extend([output_disk])

        # create xkvm cmd
        cmd = (["tools/xkvm", "-v", dowait] +
               uefi_flags + netdevs +
               target_disks + extra_disks + nvme_disks +
               ["--", "-drive",
                "file=%s,if=virtio,media=cdrom" % cls.td.seed_disk,
                "-m", "1024"])

        if not cls.interactive:
            if cls.arch == 's390x':
                cmd.extend([
                    "-nographic", "-nodefaults", "-chardev",
                    "file,path=%s,id=charconsole0" % cls.boot_log,
                    "-device",
                    "sclpconsole,chardev=charconsole0,id=console0"])
            else:
                cmd.extend(["-nographic", "-serial", "file:" + cls.boot_log])

        # run vm with installed system, fail if timeout expires
        try:
            logger.info('Booting target image: {}'.format(cls.boot_log))
            logger.debug('{}'.format(" ".join(cmd)))
            xout_path = os.path.join(cls.td.logs, "boot-xkvm.log")
            with open(xout_path, "wb") as fpout:
                cls.boot_system(cmd, console_log=cls.boot_log, proc_out=fpout,
                                timeout=cls.boot_timeout, purpose="first_boot")
        except Exception as e:
            logger.error('Booting after install failed: %s', e)
            cls.tearDownClass()
            raise e
        finally:
            if os.path.exists(cls.boot_log):
                with open(cls.boot_log, 'rb') as l:
                    content = l.read().decode('utf-8', errors='replace')
                logger.debug('boot serial console output:\n%s', content)
            else:
                    logger.warn("Booting after install not produce"
                                " a console log.")

        # mount output disk
        try:
            cls.td.collect_output()
        except:
            cls.tearDownClass()
            raise
        logger.info(
            "%s: setUpClass finished. took %.02f seconds. Running testcases.",
            cls.__name__, time.time() - setup_start)

    @classmethod
    def tearDownClass(cls):
        success = False
        sfile = os.path.exists(cls.td.success_file)
        efile = os.path.exists(cls.td.errors_file)
        if not (sfile or efile):
            logger.warn("class %s had no status.  Possibly no tests run.",
                        cls.__name__)
        elif (sfile and efile):
            logger.warn("class %s had success and fail.", cls.__name__)
        elif sfile:
            success = True

        clean_working_dir(cls.td.tmpdir, success,
                          keep_pass=KEEP_DATA['pass'],
                          keep_fail=KEEP_DATA['fail'])

    @classmethod
    def expected_interfaces(cls):
        expected = []
        interfaces = {}
        if cls.network_state:
            interfaces = cls.network_state.get('interfaces')
        # handle interface aliases when subnets have multiple entries
        for iface in interfaces.values():
            subnets = iface.get('subnets', {})
            if subnets:
                for index, subnet in zip(range(0, len(subnets)), subnets):
                    if index == 0:
                        expected.append(iface)
                    else:
                        expected.append("{}:{}".format(iface, index))
            else:
                expected.append(iface)
        return expected

    @classmethod
    def parse_deb_config(cls, path):
        return curtin_net.parse_deb_config(path)

    @classmethod
    def get_network_state(cls):
        return cls.network_state

    @classmethod
    def get_expected_etc_network_interfaces(cls):
        return curtin_net.render_interfaces(cls.network_state)

    @classmethod
    def get_expected_etc_resolvconf(cls):
        ifaces = {}
        eni = curtin_net.render_interfaces(cls.network_state)
        curtin_net.parse_deb_config_data(ifaces, eni, None, None)
        return ifaces

    @classmethod
    def boot_system(cls, cmd, console_log, proc_out, timeout, purpose):
        # this is separated for easy override in Psuedo classes
        def myboot():
            check_call(cmd, timeout=timeout, stdout=proc_out,
                       stderr=subprocess.STDOUT)
            return True

        return boot_log_wrap(cls.__name__, myboot, cmd, console_log, timeout,
                             purpose)

    # Misc functions that are useful for many tests
    def output_files_exist(self, files):
        for f in files:
            self.assertTrue(os.path.exists(os.path.join(self.td.collect, f)))

    def check_file_strippedline(self, filename, search):
        with open(os.path.join(self.td.collect, filename), "r") as fp:
            data = list(i.strip() for i in fp.readlines())
        self.assertIn(search, data)

    def check_file_regex(self, filename, regex):
        with open(os.path.join(self.td.collect, filename), "r") as fp:
            data = fp.read()
        self.assertRegex(data, regex)

    # To get rid of deprecation warning in python 3.
    def assertRegex(self, s, r):
        try:
            # Python 3.
            super(VMBaseClass, self).assertRegex(s, r)
        except AttributeError:
            # Python 2.
            self.assertRegexpMatches(s, r)

    def get_blkid_data(self, blkid_file):
        with open(os.path.join(self.td.collect, blkid_file)) as fp:
            data = fp.read()
        ret = {}
        for line in data.splitlines():
            if line == "":
                continue
            val = line.split('=')
            ret[val[0]] = val[1]
        return ret

    def test_fstab(self):
        if (os.path.exists(self.td.collect + "fstab") and
                self.fstab_expected is not None):
            with open(os.path.join(self.td.collect, "fstab")) as fp:
                fstab_lines = fp.readlines()
            fstab_entry = None
            for line in fstab_lines:
                for device, mntpoint in self.fstab_expected.items():
                        if device in line:
                            fstab_entry = line
                            self.assertIsNotNone(fstab_entry)
                            self.assertEqual(fstab_entry.split(' ')[1],
                                             mntpoint)

    def test_dname(self):
        fpath = os.path.join(self.td.collect, "ls_dname")
        if (os.path.exists(fpath) and self.disk_to_check is not None):
            with open(fpath, "r") as fp:
                contents = fp.read().splitlines()
            for diskname, part in self.disk_to_check:
                if part is not 0:
                    link = diskname + "-part" + str(part)
                    self.assertIn(link, contents)
                self.assertIn(diskname, contents)

    def test_reporting_data(self):
        with open(self.reporting_log, 'r') as fp:
            data = json.load(fp)
        self.assertTrue(len(data) > 0)
        first_event = data[0]
        self.assertEqual(first_event['event_type'], 'start')
        next_event = data[1]
        # make sure we don't have that timestamp bug
        self.assertNotEqual(first_event['timestamp'], next_event['timestamp'])
        final_event = data[-1]
        self.assertEqual(final_event['event_type'], 'finish')
        self.assertEqual(final_event['name'], 'cmd-install')
        # check for install log
        [events_with_files] = [ev for ev in data if 'files' in ev]
        self.assertIn('files',  events_with_files)
        [files] = events_with_files.get('files', [])
        self.assertIn('path', files)
        self.assertEqual('/tmp/install.log', files.get('path', ''))

    def test_interfacesd_eth0_removed(self):
        """ Check that curtin has removed /etc/network/interfaces.d/eth0.cfg
            by examining the output of a find /etc/network > find_interfaces.d
        """
        fpath = os.path.join(self.td.collect, "find_interfacesd")
        interfacesd = util.load_file(fpath)
        self.assertNotIn("/etc/network/interfaces.d/eth0.cfg",
                         interfacesd.split("\n"))

    def run(self, result):
        super(VMBaseClass, self).run(result)
        self.record_result(result)

    def record_result(self, result):
        # record the result of this test to the class log dir
        # 'passed' gets False on failure, None (not set) on success.
        passed = result.test.passed in (True, None)
        all_good = passed and not os.path.exists(self.td.errors_file)

        if all_good:
            with open(self.td.success_file, "w") as fp:
                fp.write("all good\n")

        if not passed:
            data = {'errors': 1}
            if os.path.exists(self.td.success_file):
                os.unlink(self.td.success_file)
            if os.path.exists(self.td.errors_file):
                with open(self.td.errors_file, "r") as fp:
                    data = json.loads(fp.read())
                data['errors'] += 1

            with open(self.td.errors_file, "w") as fp:
                fp.write(json.dumps(data, indent=2, sort_keys=True,
                                    separators=(',', ': ')) + "\n")


class PsuedoImageStore(object):
    def __init__(self, source_url, base_dir):
        self.source_url = source_url
        self.base_dir = base_dir

    def get_image(self, release, arch, krel=None):
        """Return tuple of version info, and paths for root image,
           kernel, initrd, tarball."""
        names = ['psuedo-root-image', 'psuedo-kernel', 'psuedo-initrd',
                 'psuedo-tarball']
        return (
            "psuedo-%s %s/hwe-P 20160101" % (release, arch),
            [os.path.join(self.base_dir, release, arch, f) for f in names])


class PsuedoVMBaseClass(VMBaseClass):
    # This mimics much of the VMBaseClass just with faster setUpClass
    # The tests here will fail only if CURTIN_VMTEST_DEBUG_ALLOW_FAIL
    # is set to a true value.  This allows the code to mostly run
    # during a 'make vmtest' (keeping it running) but not to break test.
    #
    # boot_timeouts is a dict of {'purpose': 'mesg'}
    image_store_class = PsuedoImageStore
    # boot_results controls what happens when boot_system is called
    # a dictionary with key of the 'purpose'
    # inside each dictionary:
    #   timeout_msg: a message for a TimeoutException to raise.
    #   timeout: the value to pass as timeout to exception
    #   exit: the exit value of a CalledProcessError to raise
    #   console_log: what to write into the console log for that boot
    boot_results = {
        'install': {'timeout': 0, 'exit': 0},
        'first_boot': {'timeout': 0, 'exit': 0},
    }
    console_log_pass = '\n'.join([
        'Psuedo console log', INSTALL_PASS_MSG])
    allow_test_fails = get_env_var_bool('CURTIN_VMTEST_DEBUG_ALLOW_FAIL',
                                        False)

    def collect_output(self):
        logger.debug('Psuedo extracting output disk')
        with open(os.path.join(self.td.collect, "fstab")) as fp:
            fp.write('\n'.join(("# psuedo fstab",
                                "LABEL=root / ext4 defaults 0 1")))

    @classmethod
    def boot_system(cls, cmd, console_log, proc_out, timeout, purpose):
        # this is separated for easy override in Psuedo classes
        data = {'timeout_msg': None, 'timeout': 0,
                'exit': 0, 'log': cls.console_log_pass}
        data.update(cls.boot_results.get(purpose, {}))

        def myboot():
            with open(console_log, "w") as fpout:
                fpout.write(data['log'])

            if data['timeout_msg']:
                raise TimeoutExpired(data['timeout_msg'],
                                     timeout=data['timeout'])

            if data['exit'] != 0:
                raise subprocess.CalledProcessError(cmd=cmd,
                                                    returncode=data['exit'])
            return True

        return boot_log_wrap(cls.__name__, myboot, cmd, console_log, timeout,
                             purpose)

    def test_fstab(self):
        pass

    def test_dname(self):
        pass

    def test_interfacesd_eth0_removed(self):
        pass

    def test_reporting_data(self):
        pass

    def _maybe_raise(self, exc):
        if self.allow_test_fails:
            raise exc


def check_install_log(install_log):
    # look if install is OK via curtin 'Installation ok"
    # if we dont find that, scan for known error messages and report
    # if we don't see any errors, fail with general error
    errors = []
    errmsg = None

    # regexps expected in curtin output
    install_pass = INSTALL_PASS_MSG
    install_fail = "({})".format("|".join([
                   'Installation\ failed',
                   'ImportError: No module named.*',
                   'Unexpected error while running command',
                   'E: Unable to locate package.*']))

    install_is_ok = re.findall(install_pass, install_log)
    if len(install_is_ok) == 0:
        errors = re.findall(install_fail, install_log)
        if len(errors) > 0:
            for e in errors:
                logger.error(e)
            errmsg = ('Errors during curtin installer')
        else:
            errmsg = ('Failed to verify Installation is OK')

    return errmsg, errors


def get_apt_proxy():
    # get setting for proxy. should have same result as in tools/launch
    apt_proxy = os.environ.get('apt_proxy')
    if apt_proxy:
        return apt_proxy

    get_apt_config = textwrap.dedent("""
        command -v apt-config >/dev/null 2>&1
        out=$(apt-config shell x Acquire::HTTP::Proxy)
        out=$(sh -c 'eval $1 && echo $x' -- "$out")
        [ -n "$out" ]
        echo "$out"
    """)

    try:
        out = subprocess.check_output(['sh', '-c', get_apt_config])
        if isinstance(out, bytes):
            out = out.decode()
        out = out.rstrip()
        return out
    except subprocess.CalledProcessError:
        pass

    return None


def generate_user_data(collect_scripts=None, apt_proxy=None):
    # this returns the user data for the *booted* system
    # its a cloud-config-archive type, which is
    # just a list of parts.  the 'x-shellscript' parts
    # will be executed in the order they're put in
    if collect_scripts is None:
        collect_scripts = []
    parts = []
    base_cloudconfig = {
        'password': 'passw0rd',
        'chpasswd': {'expire': False},
        'power_state': {'mode': 'poweroff'},
        'network': {'config': 'disabled'},
    }

    ssh_keys, _err = util.subp(['tools/ssh-keys-list', 'cloud-config'],
                               capture=True)
    # precises' cloud-init version has limited support for cloud-config-archive
    # and expects cloud-config pieces to be appendable to a single file and
    # yaml.load()'able.  Resolve this by using yaml.dump() when generating
    # a list of parts
    parts = [{'type': 'text/cloud-config',
              'content': yaml.dump(base_cloudconfig, indent=1)},
             {'type': 'text/cloud-config', 'content': ssh_keys}]

    output_dir = '/mnt/output'
    output_dir_macro = 'OUTPUT_COLLECT_D'
    output_device = '/dev/disk/by-id/virtio-%s' % OUTPUT_DISK_NAME

    collect_prep = textwrap.dedent("mkdir -p " + output_dir)
    collect_post = textwrap.dedent(
        'tar -C "%s" -cf "%s" .' % (output_dir, output_device))

    # copy /root for curtin config and install.log
    copy_rootdir = textwrap.dedent("cp -a /root " + output_dir)

    # failsafe poweroff runs on precise only, where power_state does
    # not exist.
    precise_poweroff = textwrap.dedent("""#!/bin/sh -x
        [ "$(lsb_release -sc)" = "precise" ] || exit 0;
        shutdown -P now "Shutting down on precise"
        """)

    scripts = ([collect_prep] + [copy_rootdir] + collect_scripts +
               [collect_post] + [precise_poweroff])

    for part in scripts:
        if not part.startswith("#!"):
            part = "#!/bin/sh -x\n" + part
        part = part.replace(output_dir_macro, output_dir)
        logger.debug('Cloud config archive content (pre-json):' + part)
        parts.append({'content': part, 'type': 'text/x-shellscript'})
    return '#cloud-config-archive\n' + json.dumps(parts, indent=1)


def clean_working_dir(tdir, result, keep_pass, keep_fail):
    if result:
        keep = keep_pass
    else:
        keep = keep_fail

    # result, keep-mode
    rkm = 'result=%s keep=%s' % ('pass' if result else 'fail', keep)

    if len(keep) == 1 and keep[0] == "all":
        logger.debug('Keeping tmpdir %s [%s]', tdir, rkm)
    elif len(keep) == 1 and keep[0] == "none":
        logger.debug('Removing tmpdir %s [%s]', tdir, rkm)
        shutil.rmtree(tdir)
    else:
        to_clean = [d for d in os.listdir(tdir) if d not in keep]
        logger.debug('Pruning dirs in %s [%s]: %s',
                     tdir, rkm, ','.join(to_clean))
        for d in to_clean:
            cpath = os.path.join(tdir, d)
            if os.path.isdir(cpath):
                shutil.rmtree(os.path.join(tdir, d))
            else:
                os.unlink(cpath)

    return


def apply_keep_settings(success=None, fail=None):
    data = {}
    flist = (
        (success, "CURTIN_VMTEST_KEEP_DATA_PASS", "pass", "none"),
        (fail, "CURTIN_VMTEST_KEEP_DATA_FAIL", "fail", "all"),
    )

    allowed = ("boot", "collect", "disks", "install", "logs", "none", "all")
    for val, ename, dname, default in flist:
        if val is None:
            val = os.environ.get(ename, default)
        toks = val.split(",")
        for name in toks:
            if name not in allowed:
                raise ValueError("'%s' had invalid token '%s'" % (ename, name))
        data[dname] = toks

    global KEEP_DATA
    KEEP_DATA.update(data)


def boot_log_wrap(name, func, cmd, console_log, timeout, purpose):
    logger.debug("%s[%s]: booting with timeout=%s log=%s cmd: %s",
                 name, purpose, timeout, console_log, ' '.join(cmd))
    ret = None
    start = time.time()
    try:
        ret = func()
    finally:
        end = time.time()
        logger.info("%s[%s]: boot took %.02f seconds. returned %s",
                    name, purpose, end - start, ret)
    return ret


def get_lan_ip():
    out = subprocess.check_output(['ip', 'addr'])
    out = out.decode()
    line = next(l for l in out.splitlines() if 'inet' in l and 'global' in l)
    addr = line.split()[1]
    if '/' in addr:
        addr = addr[:addr.index('/')]
    return addr


apply_keep_settings()
logger = _initialize_logging()<|MERGE_RESOLUTION|>--- conflicted
+++ resolved
@@ -512,11 +512,8 @@
                 fp.write(json.dumps({'grub': {'update_nvram': True}}))
             configs.append(grub_config)
 
-<<<<<<< HEAD
-            # make our own copy so we can store guest modified values
-            nvram = os.path.join(cls.td.disks, "ovmf_vars.fd")
-            shutil.copy(OVMF_VARS, nvram)
-            cmd.extend(["--uefi", nvram])
+        if cls.multipath:
+            disks = disks * cls.multipath_num_paths
 
         # write reporting config
         reporting_config = os.path.join(cls.td.install, 'reporting.cfg')
@@ -541,17 +538,7 @@
         cls.reporting_log = os.path.join(cls.td.logs, 'webhooks-events.json')
         reporting_logger = CaptureReporting(cls.reporting_log)
 
-        # --disk source:size:driver:block_size
-        target_disk = "{}:{}:{}:{}".format(cls.td.target_disk, "", "",
-                                           cls.disk_block_size)
-        cmd.extend(netdevs + ["--disk", target_disk] +
-                   extra_disks + nvme_disks +
-=======
-        if cls.multipath:
-            disks = disks * cls.multipath_num_paths
-
         cmd.extend(uefi_flags + netdevs + disks +
->>>>>>> 4ccc43d6
                    [boot_img, "--kernel=%s" % boot_kernel, "--initrd=%s" %
                     boot_initrd, "--", "curtin", "-vv", "install"] +
                    ["--config=%s" % f for f in configs] +
