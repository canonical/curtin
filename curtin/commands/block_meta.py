#   Copyright (C) 2013 Canonical Ltd.
#
#   Author: Scott Moser <scott.moser@canonical.com>
#
#   Curtin is free software: you can redistribute it and/or modify it under
#   the terms of the GNU Affero General Public License as published by the
#   Free Software Foundation, either version 3 of the License, or (at your
#   option) any later version.
#
#   Curtin is distributed in the hope that it will be useful, but WITHOUT ANY
#   WARRANTY; without even the implied warranty of MERCHANTABILITY or FITNESS
#   FOR A PARTICULAR PURPOSE.  See the GNU Affero General Public License for
#   more details.
#
#   You should have received a copy of the GNU Affero General Public License
#   along with Curtin.  If not, see <http://www.gnu.org/licenses/>.

from collections import OrderedDict
from curtin import block
from curtin import util
from curtin.log import LOG

from . import populate_one_subcmd

import glob
import os
import platform
import string
import sys
import tempfile
import time

<<<<<<< HEAD
try:
    import parted
except Exception:
=======
# Sometimes when a seed is being generated to build an installer image parted
# might not be available, so don't import it unless it is, and only fail if it
# isn't available when it is actually being used
try:
    import parted
except ImportError:
>>>>>>> 7c48cb72
    pass

SIMPLE = 'simple'
SIMPLE_BOOT = 'simple-boot'
CUSTOM = 'custom'

CUSTOM_REQUIRED_PACKAGES = ['mdadm', 'lvm2', 'bcache-tools']

CMD_ARGUMENTS = (
    ((('-D', '--devices'),
      {'help': 'which devices to operate on', 'action': 'append',
       'metavar': 'DEVICE', 'default': None, }),
     ('--fstype', {'help': 'root partition filesystem type',
                   'choices': ['ext4', 'ext3'], 'default': 'ext4'}),
     (('-t', '--target'),
      {'help': 'chroot to target. default is env[TARGET_MOUNT_POINT]',
       'action': 'store', 'metavar': 'TARGET',
       'default': os.environ.get('TARGET_MOUNT_POINT')}),
     ('--boot-fstype', {'help': 'boot partition filesystem type',
                        'choices': ['ext4', 'ext3'], 'default': None}),
     ('mode', {'help': 'meta-mode to use',
               'choices': [CUSTOM, SIMPLE, SIMPLE_BOOT]}),
     )
)


def block_meta(args):
    # main entry point for the block-meta command.
    state = util.load_command_environment()
    cfg = util.load_command_config(args, state)
    if args.mode == CUSTOM or cfg.get("storage") is not None:
        meta_custom(args)
    elif args.mode in (SIMPLE, SIMPLE_BOOT):
        meta_simple(args)
    else:
        raise NotImplementedError("mode=%s is not implemented" % args.mode)


def logtime(msg, func, *args, **kwargs):
    with util.LogTimer(LOG.debug, msg):
        return func(*args, **kwargs)


def write_image_to_disk(source, dev):
    """
    Write disk image to block device
    """
    (devname, devnode) = block.get_dev_name_entry(dev)
    util.subp(args=['sh', '-c',
                    ('wget "$1" --progress=dot:mega -O - |'
                     'tar -SxOzf - | dd of="$2"'),
                    '--', source, devnode])
    util.subp(['partprobe', devnode])
    util.subp(['udevadm', 'settle'])
    return block.get_root_device([devname, ])


def get_bootpt_cfg(cfg, enabled=False, fstype=None, root_fstype=None):
    # 'cfg' looks like:
    #   enabled: boolean
    #   fstype: filesystem type (default to 'fstype')
    #   label:  filesystem label (default to 'boot')
    # parm enable can enable, but not disable
    # parm fstype overrides cfg['fstype']
    def_boot = (platform.machine() in ('aarch64') and
                not util.is_uefi_bootable())
    ret = {'enabled': def_boot, 'fstype': None, 'label': 'boot'}
    ret.update(cfg)
    if enabled:
        ret['enabled'] = True

    if ret['enabled'] and not ret['fstype']:
        if root_fstype:
            ret['fstype'] = root_fstype
        if fstype:
            ret['fstype'] = fstype
    return ret


def get_partition_format_type(cfg, machine=None, uefi_bootable=None):
    if machine is None:
        machine = platform.machine()
    if uefi_bootable is None:
        uefi_bootable = util.is_uefi_bootable()

    cfgval = cfg.get('format', None)
    if cfgval:
        return cfgval

    if uefi_bootable:
        return 'uefi'

    if machine in ['aarch64']:
        return 'gpt'
    elif machine.startswith('ppc64'):
        return 'prep'

    return "mbr"


def wipe_volume(path, wipe_type):
    cmds = []
    if wipe_type == "pvremove":
        # We need to use --force --force in case it's already in a volgroup and
        # pvremove doesn't want to remove it
        cmds.append(["pvremove", "--force", "--force", "--yes", path])
        cmds.append(["pvscan", "--cache"])
        cmds.append(["vgscan", "--mknodes", "--cache"])
    elif wipe_type == "zero":
        cmds.append(["dd", "bs=512", "if=/dev/zero", "of=%s" % path])
    elif wipe_type == "random":
        cmds.append(["dd", "bs=512", "if=/dev/urandom", "of=%s" % path])
    elif wipe_type == "superblock":
        cmds.append(["sgdisk", "--zap-all", path])
    else:
        raise ValueError("wipe mode %s not supported" % wipe_type)
    # Dd commands will likely exit with 1 when they run out of space. This
    # is expected and not an issue. If pvremove is run and there is no label on
    # the system, then it exits with 5. That is also okay, because we might be
    # wiping something that is already blank
    for cmd in cmds:
        util.subp(cmd, rcs=[0, 1, 2, 5], capture=True)


def clear_holders(sys_block_path):
    holders = os.listdir(os.path.join(sys_block_path, "holders"))
    LOG.info("clear_holders running on '%s', with holders '%s'" %
             (sys_block_path, holders))
    for holder in holders:
        # get path to holder in /sys/block, then clear it
        try:
            holder_realpath = os.path.realpath(
                os.path.join(sys_block_path, "holders", holder))
            clear_holders(holder_realpath)
        except FileNotFoundError:
            # something might have already caused the holder to go away
            pass

    # detect what type of holder is using this volume and shut it down, need to
    # find more robust name of doing detection
    if "bcache" in sys_block_path:
        # bcache device
        part_devs = []
        for part_dev in glob.glob(os.path.join(sys_block_path,
                                               "slaves", "*", "dev")):
            with open(part_dev, "r") as fp:
                part_dev_id = fp.read().rstrip()
                part_devs.append(
                    os.path.split(os.path.realpath(os.path.join("/dev/block",
                                  part_dev_id)))[-1])
        for cache_dev in glob.glob("/sys/fs/bcache/*/bdev*"):
            for part_dev in part_devs:
                if part_dev in os.path.realpath(cache_dev):
                    # This is our bcache device, stop it, wait for udev to
                    # settle
                    with open(os.path.join(os.path.split(cache_dev)[0],
                              "stop"), "w") as fp:
                        LOG.info("stopping: %s" % fp)
                        fp.write("1")
                        util.subp(["udevadm", "settle"])
                    break
        for part_dev in part_devs:
            wipe_volume(os.path.join("/dev", part_dev), "superblock")

    if os.path.exists(os.path.join(sys_block_path, "bcache")):
        # bcache device that isn't running, if it were, we would have found it
        # when we looked for holders
        try:
            with open(os.path.join(sys_block_path, "bcache", "set", "stop"),
                      "w") as fp:
                LOG.info("stopping: %s" % fp)
                fp.write("1")
        except FileNotFoundError:
            with open(os.path.join(sys_block_path, "bcache", "stop"),
                      "w") as fp:
                LOG.info("stopping: %s" % fp)
                fp.write("1")
        util.subp(["udevadm", "settle"])

    if os.path.exists(os.path.join(sys_block_path, "md")):
        # md device
        block_dev = os.path.join("/dev/", os.path.split(sys_block_path)[-1])
        # if these fail its okay, the array might not be assembled and thats
        # fine
        LOG.info("stopping: %s" % block_dev)
        util.subp(["mdadm", "--stop", block_dev], rcs=[0, 1])
        util.subp(["mdadm", "--remove", block_dev], rcs=[0, 1])

    elif os.path.exists(os.path.join(sys_block_path, "dm")):
        # Shut down any volgroups
        with open(os.path.join(sys_block_path, "dm", "name"), "r") as fp:
            name = fp.read().split('-')
        util.subp(["lvremove", "--force", name[0].rstrip(), name[1].rstrip()],
                  rcs=[0, 5])
        util.subp(["vgremove", name[0].rstrip()], rcs=[0, 5, 6])


def devsync(devpath):
    util.subp(['partprobe', devpath])
    util.subp(['udevadm', 'settle'])
    for x in range(0, 10):
        if os.path.exists(devpath):
            return
        else:
            LOG.debug('Waiting on device path: {}'.format(devpath))
            time.sleep(1)
    raise OSError('Failed to find device at path: {}'.format(devpath))


def get_path_to_storage_volume(volume, storage_config):
    # Get path to block device for volume. Volume param should refer to id of
    # volume in storage config

    devsync_vol = None
    vol = storage_config.get(volume)
    if not vol:
        raise ValueError("volume with id '%s' not found" % volume)

    # Find path to block device
    if vol.get('type') == "partition":
        # For partitions, parted.Disk of parent disk, then find what number
        # partition it is and use parted.Partition.path
        partnumber = vol.get('number')
        if not partnumber:
            partnumber = 1
            for key, item in storage_config.items():
                if item.get("type") == "partition" and \
                        item.get("device") == vol.get("device"):
                    if item.get("id") == vol.get("id"):
                        break
                    else:
                        partnumber += 1
        disk_block_path = get_path_to_storage_volume(vol.get('device'),
                                                     storage_config)
        pdev = parted.getDevice(disk_block_path)
        pdisk = parted.newDisk(pdev)
        ppartitions = pdisk.partitions
        try:
            volume_path = ppartitions[partnumber - 1].path
        except IndexError:
            raise ValueError("partition '%s' does not exist" % vol.get('id'))
        devsync_vol = disk_block_path

    elif vol.get('type') == "disk":
        # Get path to block device for disk. Device_id param should refer
        # to id of device in storage config
        if vol.get('serial'):
            volume_path = block.lookup_disk(vol.get('serial'))
        elif vol.get('path'):
            volume_path = vol.get('path')
        else:
            raise ValueError("serial number or path to block dev must be \
                specified to identify disk")

    elif vol.get('type') == "lvm_partition":
        # For lvm partitions, a directory in /dev/ should be present with the
        # name of the volgroup the partition belongs to. We can simply append
        # the id of the lvm partition to the path of that directory
        volgroup = storage_config.get(vol.get('volgroup'))
        if not volgroup:
            raise ValueError("lvm volume group '%s' could not be found"
                             % vol.get('volgroup'))
        volume_path = os.path.join("/dev/", volgroup.get('name'),
                                   vol.get('name'))

    elif vol.get('type') == "dm_crypt":
        # For dm_crypted partitions, unencrypted block device is at
        # /dev/mapper/<dm_name>
        dm_name = vol.get('dm_name')
        if not dm_name:
            dm_name = vol.get('id')
        volume_path = os.path.join("/dev", "mapper", dm_name)

    elif vol.get('type') == "raid":
        # For raid partitions, block device is at /dev/mdX
        name = vol.get('name')
        volume_path = os.path.join("/dev", name)

    elif vol.get('type') == "bcache":
        # For bcache setups, the only reliable way to determine the name of the
        # block device is to look in all /sys/block/bcacheX/ dirs and see what
        # block devs are in the slaves dir there. Then, those blockdevs can be
        # checked against the kname of the devs in the config for the desired
        # bcache device. This is not very elegant though
        backing_device_kname = os.path.split(get_path_to_storage_volume(
            vol.get('backing_device'), storage_config))[-1]
        sys_path = list(filter(lambda x: backing_device_kname in x,
                               glob.glob("/sys/block/bcache*/slaves/*")))[0]
        while "bcache" not in os.path.split(sys_path)[-1]:
            sys_path = os.path.split(sys_path)[0]
        volume_path = os.path.join("/dev", os.path.split(sys_path)[-1])

    else:
        raise NotImplementedError("cannot determine the path to storage \
            volume '%s' with type '%s'" % (volume, vol.get('type')))

    # sync devices
    if not devsync_vol:
        devsync_vol = volume_path
    devsync(devsync_vol)

    return volume_path


def disk_handler(info, storage_config):
    ptable = info.get('ptable')

    disk = get_path_to_storage_volume(info.get('id'), storage_config)

    # Handle preserve flag
    if info.get('preserve'):
        if not ptable:
            # Don't need to check state, return
            return

        # Check state of current ptable
        try:
            (out, _err) = util.subp(["blkid", "-o", "export", disk],
                                    capture=True)
        except util.ProcessExecutionError:
            raise ValueError("disk '%s' has no readable partition table or \
                cannot be accessed, but preserve is set to true, so cannot \
                continue")
        current_ptable = list(filter(lambda x: "PTTYPE" in x,
                                     out.splitlines()))[0].split("=")[-1]
        if current_ptable == "dos" and ptable != "msdos" or \
                current_ptable == "gpt" and ptable != "gpt":
            raise ValueError("disk '%s' does not have correct \
                partition table, but preserve is set to true, so not \
                creating table, so not creating table." % info.get('id'))
        LOG.info("disk '%s' marked to be preserved, so keeping partition \
                 table")
        return

    # Wipe the disk
    if info.get('wipe') and info.get('wipe') != "none":
        try:
            pdev = parted.getDevice(disk)
            pdisk = parted.newDisk(pdev)
            partitions = list(partition.path for partition in pdisk.partitions)
            # We don't want to keep pdisk around if we're creating a new
            # partition table
            del(pdisk)
        except (parted.DiskLabelException, parted.DiskException):
            # We might be trying to wipe a disk that doesn't have anything on
            # it. If that's the case, there's no reason to fail, just keep
            # going
            pass
        else:
            # The disk has a lable, clear all partitions
            util.subp(["mdadm", "--assemble", "--scan"], rcs=[0, 1, 2])
            disk_kname = os.path.split(disk)[-1]
            syspath_partitions = list(
                os.path.split(prt)[0] for prt in
                glob.glob("/sys/block/%s/*/partition" % disk_kname))
            for partition in syspath_partitions:
                clear_holders(partition)
            for partition in partitions:
                wipe_volume(partition, info.get('wipe'))

        wipe_volume(disk, info.get('wipe'))

    # Create partition table on disk
    if info.get('ptable'):
        # Get device and disk using parted using appropriate partition table
        pdev = parted.getDevice(disk)
        pdisk = parted.freshDisk(pdev, ptable)
        LOG.info("labeling device: '%s' with '%s' partition table", disk,
                 ptable)
        pdisk.commit()


def partition_handler(info, storage_config):
    device = info.get('device')
    size = info.get('size')
    flag = info.get('flag')
    partnumber = info.get('number')
    if not device:
        raise ValueError("device must be set for partition to be created")
    if not size:
        raise ValueError("size must be specified for partition to be created")

    # Find device to attach to in storage_config
    disk = get_path_to_storage_volume(device, storage_config)
    pdev = parted.getDevice(disk)
    pdisk = parted.newDisk(pdev)

    if not partnumber:
        partnumber = len(pdisk.partitions) + 1

    # Offset is either 1 sector after last partition, or near the beginning if
    # this is the first partition
    if partnumber > 1:
        ppartitions = pdisk.partitions
        try:
            previous_partition = ppartitions[partnumber - 2]
        except IndexError:
            raise ValueError(
                "partition numbered '%s' does not exist, so cannot create \
                '%s'. Make sure partitions are in order in config." %
                (partnumber - 1, info.get('id')))
        if previous_partition.type == parted.PARTITION_EXTENDED:
            offset_sectors = previous_partition.geometry.start + 1
        elif previous_partition.type == parted.PARTITION_LOGICAL:
            offset_sectors = previous_partition.geometry.end + 2
        else:
            offset_sectors = previous_partition.geometry.end + 1
    else:
        if storage_config.get(device).get('ptable') == "msdos":
            offset_sectors = 2048
        else:
            offset_sectors = parted.sizeToSectors(
                16, 'KiB', pdisk.device.sectorSize) + 2

    length_sectors = parted.sizeToSectors(int(size.strip(
        string.ascii_letters)), size.strip(string.digits),
        pdisk.device.sectorSize)

    # Handle preserve flag
    if info.get('preserve'):
        partition = pdisk.getPartitionByPath(
            get_path_to_storage_volume(info.get('id'), storage_config))
        if partition.geometry.start != offset_sectors or \
                partition.geometry.length != length_sectors:
            raise ValueError("partition '%s' does not match what exists on \
                disk, but preserve is set to true, bailing" % info.get('id'))
        return
    elif storage_config.get(device).get('preserve'):
        raise NotImplementedError("Partition '%s' is not marked to be \
            preserved, but device '%s' is. At this time, preserving devices \
            but not also the partitions on the devices is not supported, \
            because of the possibility of damaging partitions intended to be \
            preserved." % (info.get('id'), device))

    # Figure out partition type
    if flag == "extended":
        partition_type = parted.PARTITION_EXTENDED
    elif flag == "logical":
        partition_type = parted.PARTITION_LOGICAL
    else:
        partition_type = parted.PARTITION_NORMAL

    # Make geometry and partition
    geometry = parted.Geometry(device=pdisk.device, start=offset_sectors,
                               length=length_sectors)
    partition = parted.Partition(disk=pdisk, type=partition_type,
                                 geometry=geometry)
    constraint = parted.Constraint(exactGeom=partition.geometry)

    # Set flag
    flags = {"boot": parted.PARTITION_BOOT,
             "lvm": parted.PARTITION_LVM,
             "raid": parted.PARTITION_RAID,
             "bios_grub": parted.PARTITION_BIOS_GRUB,
             "prep": parted.PARTITION_PREP}

    if flag:
        if flag in flags:
            partition.setFlag(flags[flag])
        elif flag not in ["extended", "logical"]:
            raise ValueError("invalid partition flag '%s'" % flag)

    # Add partition to disk and commit changes
    LOG.info("adding partition '%s' to disk '%s'" % (info.get('id'), device))
    pdisk.addPartition(partition, constraint)
    pdisk.commit()

    # Wipe the partition if told to do so
    if info.get('wipe') and info.get('wipe') != "none":
        wipe_volume(pdisk.partitions[partnumber - 1].path, info.get('wipe'))


def format_handler(info, storage_config):
    fstype = info.get('fstype')
    volume = info.get('volume')
    part_label = info.get('label')
    uuid = info.get('uuid')
    if not volume:
        raise ValueError("volume must be specified for partition '%s'" %
                         info.get('id'))

    # Get path to volume
    volume_path = get_path_to_storage_volume(volume, storage_config)

    # Handle preserve flag
    if info.get('preserve'):
        # Volume marked to be preserved, not formatting
        return

    # Generate mkfs command and run
    if fstype in ["ext4", "ext3"]:
        cmd = ['mkfs.%s' % fstype, '-q']
        if part_label:
            if len(part_label) > 16:
                raise ValueError(
                    "ext3/4 partition labels cannot be longer than "
                    "16 characters")
            else:
                cmd.extend(["-L", part_label])
        if uuid:
            cmd.extend(["-U", uuid])
        cmd.append(volume_path)
    elif fstype in ["fat12", "fat16", "fat32", "fat"]:
        cmd = ["mkfs.fat"]
        fat_size = fstype.strip(string.ascii_letters)
        if fat_size in ["12", "16", "32"]:
            cmd.extend(["-F", fat_size])
        if part_label:
            if len(part_label) > 11:
                raise ValueError(
                    "fat partition names cannot be longer than "
                    "11 characters")
            cmd.extend(["-n", part_label])
        cmd.append(volume_path)
    elif fstype == "swap":
        cmd = ["mkswap", volume_path]
    else:
        # See if mkfs.<fstype> exists. If so try to run it.
        try:
            util.subp(["which", "mkfs.%s" % fstype])
            cmd = ["mkfs.%s" % fstype, volume_path]
        except util.ProcessExecutionError:
            raise ValueError("fstype '%s' not supported" % fstype)
    LOG.info("formatting volume '%s' with format '%s'" % (volume_path, fstype))
    logtime(' '.join(cmd), util.subp, cmd)


def mount_handler(info, storage_config):
    state = util.load_command_environment()
    path = info.get('path')
    filesystem = storage_config.get(info.get('device'))
    if not path and filesystem.get('fstype') != "swap":
        raise ValueError("path to mountpoint must be specified")
    volume = storage_config.get(filesystem.get('volume'))

    # Get path to volume
    volume_path = get_path_to_storage_volume(filesystem.get('volume'),
                                             storage_config)

    if filesystem.get('fstype') != "swap":
        # Figure out what point should be
        while len(path) > 0 and path[0] == "/":
            path = path[1:]
        mount_point = os.path.join(state['target'], path)

        # Create mount point if does not exist
        util.ensure_dir(mount_point)

        # Mount volume
        util.subp(['mount', volume_path, mount_point])

    # Add volume to fstab
    if state['fstab']:
        with open(state['fstab'], "a") as fp:
            if volume.get('type') in ["raid", "bcache", "lvm_partition"]:
                location = get_path_to_storage_volume(volume.get('id'),
                                                      storage_config)
            elif volume.get('type') in ["partition", "dm_crypt"]:
                location = "UUID=%s" % block.get_volume_uuid(volume_path)
            else:
                raise ValueError("cannot write fstab for volume type '%s'" %
                                 volume.get("type"))

            if filesystem.get('fstype') == "swap":
                path = "none"
                options = "sw"
            else:
                path = "/%s" % path
                options = "defaults"

            if filesystem.get('fstype') in ["fat", "fat12", "fat16", "fat32",
                                            "fat64"]:
                fstype = "vfat"
            else:
                fstype = filesystem.get('fstype')
            fp.write("%s %s %s %s 0 0\n" % (location, path, fstype, options))
    else:
        LOG.info("fstab not in environment, so not writing")


def lvm_volgroup_handler(info, storage_config):
    devices = info.get('devices')
    device_paths = []
    name = info.get('name')
    if not devices:
        raise ValueError("devices for volgroup '%s' must be specified" %
                         info.get('id'))
    if not name:
        raise ValueError("name for volgroups needs to be specified")

    for device_id in devices:
        device = storage_config.get(device_id)
        if not device:
            raise ValueError("device '%s' could not be found in storage config"
                             % device_id)
        device_paths.append(get_path_to_storage_volume(device_id,
                            storage_config))

    # Handle preserve flag
    if info.get('preserve'):
        # LVM will probably be offline, so start it
        util.subp(["vgchange", "-a", "y"])
        # Verify that volgroup exists and contains all specified devices
        current_paths = []
        (out, _err) = util.subp(["pvdisplay", "-C", "--separator", "=", "-o",
                                "vg_name,pv_name", "--noheadings"],
                                capture=True)
        for line in out.splitlines():
            if name in line:
                current_paths.append(line.split("=")[-1])
        if set(current_paths) != set(device_paths):
            raise ValueError("volgroup '%s' marked to be preserved, but does \
                             not exist or does not contain the right physical \
                             volumes" % info.get('id'))
    else:
        # Create vgrcreate command and run
        cmd = ["vgcreate", name]
        cmd.extend(device_paths)
        util.subp(cmd)


def lvm_partition_handler(info, storage_config):
    volgroup = storage_config.get(info.get('volgroup')).get('name')
    name = info.get('name')
    if not volgroup:
        raise ValueError("lvm volgroup for lvm partition must be specified")
    if not name:
        raise ValueError("lvm partition name must be specified")

    # Handle preserve flag
    if info.get('preserve'):
        (out, _err) = util.subp(["lvdisplay", "-C", "--separator", "=", "-o",
                                "lv_name,vg_name", "--noheadings"],
                                capture=True)
        found = False
        for line in out.splitlines():
            if name in line:
                if volgroup == line.split("=")[-1]:
                    found = True
                    break
        if not found:
            raise ValueError("lvm partition '%s' marked to be preserved, but \
                             does not exist or does not mach storage \
                             configuration" % info.get('id'))
    elif storage_config.get(info.get('volgroup')).get('preserve'):
        raise NotImplementedError("Lvm Partition '%s' is not marked to be \
            preserved, but volgroup '%s' is. At this time, preserving \
            volgroups but not also the lvm partitions on the volgroup is \
            not supported, because of the possibility of damaging lvm \
            partitions intended to be preserved." % (info.get('id'), volgroup))
    else:
        cmd = ["lvcreate", volgroup, "-n", name]
        if info.get('size'):
            cmd.extend(["-L", info.get('size')])
        else:
            cmd.extend(["-l", "100%FREE"])

        util.subp(cmd)

    if info.get('ptable'):
        raise ValueError("Partition tables on top of lvm logical volumes is \
                         not supported")


def dm_crypt_handler(info, storage_config):
    state = util.load_command_environment()
    volume = info.get('volume')
    key = info.get('key')
    keysize = info.get('keysize')
    cipher = info.get('cipher')
    dm_name = info.get('dm_name')
    if not volume:
        raise ValueError("volume for cryptsetup to operate on must be \
            specified")
    if not key:
        raise ValueError("encryption key must be specified")
    if not dm_name:
        dm_name = info.get('id')

    volume_path = get_path_to_storage_volume(volume, storage_config)

    # TODO: this is insecure, find better way to do this
    tmp_keyfile = tempfile.mkstemp()[1]
    fp = open(tmp_keyfile, "w")
    fp.write(key)
    fp.close()

    cmd = ["cryptsetup"]
    if cipher:
        cmd.extend(["--cipher", cipher])
    if keysize:
        cmd.extend(["--key-size", keysize])
    cmd.extend(["luksFormat", volume_path, tmp_keyfile])

    util.subp(cmd)

    cmd = ["cryptsetup", "open", "--type", "luks", volume_path, dm_name,
           "--key-file", tmp_keyfile]

    util.subp(cmd)

    os.remove(tmp_keyfile)

    # A crypttab will be created in the same directory as the fstab in the
    # configuration. This will then be copied onto the system later
    if state['fstab']:
        crypt_tab_location = os.path.join(os.path.split(state['fstab'])[0],
                                          "crypttab")
        uuid = block.get_volume_uuid(volume_path)
        with open(crypt_tab_location, "a") as fp:
            fp.write("%s UUID=%s none luks\n" % (dm_name, uuid))
    else:
        LOG.info("fstab configuration is not present in environment, so \
            cannot locate an appropriate directory to write crypttab in \
            so not writing crypttab")


def raid_handler(info, storage_config):
    state = util.load_command_environment()
    devices = info.get('devices')
    raidlevel = info.get('raidlevel')
    spare_devices = info.get('spare_devices')
    if not devices:
        raise ValueError("devices for raid must be specified")
    if raidlevel not in [0, 1, 5]:
        raise ValueError("invalid raidlevel '%s'" % raidlevel)

    device_paths = list(get_path_to_storage_volume(dev, storage_config) for
                        dev in devices)

    if spare_devices:
        spare_device_paths = list(get_path_to_storage_volume(dev,
                                  storage_config) for dev in spare_devices)

    cmd = ["yes", "|", "mdadm", "--create", "/dev/%s" % info.get('name'),
           "--level=%s" % raidlevel, "--raid-devices=%s" % len(device_paths)]

    for device in device_paths:
        # Zero out device superblock just in case device has been used for raid
        # before, as this will cause many issues
        util.subp(["mdadm", "--zero-superblock", device])

        cmd.append(device)

    if spare_devices:
        cmd.append("--spare-devices=%s" % len(spare_device_paths))
        for device in spare_device_paths:
            util.subp(["mdadm", "--zero-superblock", device])

            cmd.append(device)

    # Create the raid device
    util.subp(" ".join(cmd), shell=True)

    # A mdadm.conf will be created in the same directory as the fstab in the
    # configuration. This will then be copied onto the installed system later.
    # The file must also be written onto the running system to enable it to run
    # mdadm --assemble and continue installation
    if state['fstab']:
        mdadm_location = os.path.join(os.path.split(state['fstab'])[0],
                                      "mdadm.conf")
        (out, _err) = util.subp(["mdadm", "--detail", "--scan"], capture=True)
        with open(mdadm_location, "w") as fp:
            fp.write(out)
    else:
        LOG.info("fstab configuration is not present in the environment, so \
            cannot locate an appropriate directory to write mdadm.conf in, \
            so not writing mdadm.conf")

    # If ptable is specified, call disk_handler on this mdadm device to create
    # the table
    if info.get('ptable'):
        disk_handler(info, storage_config)


def bcache_handler(info, storage_config):
    backing_device = get_path_to_storage_volume(info.get('backing_device'),
                                                storage_config)
    cache_device = get_path_to_storage_volume(info.get('cache_device'),
                                              storage_config)
    if not backing_device or not cache_device:
        raise ValueError("backing device and cache device for bcache must be \
                specified")

    # The bcache module is not loaded when bcache is installed by apt-get, so
    # we will load it now
    util.subp(["modprobe", "bcache"])

    # If both the backing device and cache device are specified at the same
    # time than it is not necessary to attach the cache device manually, as
    # bcache will do this automatically.
    util.subp(["make-bcache", "-B", backing_device, "-C", cache_device])

    # Some versions of bcache-tools will register the bcache device as soon as
    # we run make-bcache using udev rules, so wait for udev to settle, then try
    # to locate the dev, on older versions we need to register it manually
    # though
    try:
        util.subp(["udevadm", "settle"])
        get_path_to_storage_volume(info.get('id'), storage_config)
    except (OSError, IndexError):
        # Register
        for path in [backing_device, cache_device]:
            fp = open("/sys/fs/bcache/register", "w")
            fp.write(path)
            fp.close()

    if info.get('ptable'):
        raise ValueError("Partition tables on top of lvm logical volumes is \
                         not supported")


def install_missing_packages_for_meta_custom():
    """Install all the missing package that `meta_custom` requires to
    function properly."""
    missing_packages = [
        package
        for package in CUSTOM_REQUIRED_PACKAGES
        if not util.has_pkg_installed(package)
    ]
    if len(missing_packages) > 0:
        util.apt_update()
        util.install_packages(missing_packages)


def meta_custom(args):
    """Does custom partitioning based on the layout provided in the config
    file. Section with the name storage contains information on which
    partitions on which disks to create. It also contains information about
    overlays (raid, lvm, bcache) which need to be setup.
    """

    # make sure parted has been imported
    if "parted" not in sys.modules:
        raise ImportError("module parted is not available but is needed to \
                          run meta_custom")

    command_handlers = {
        'disk': disk_handler,
        'partition': partition_handler,
        'format': format_handler,
        'mount': mount_handler,
        'lvm_volgroup': lvm_volgroup_handler,
        'lvm_partition': lvm_partition_handler,
        'dm_crypt': dm_crypt_handler,
        'raid': raid_handler,
        'bcache': bcache_handler
    }

    state = util.load_command_environment()
    cfg = util.load_command_config(args, state)

    # make sure the required packages are installed
    install_missing_packages_for_meta_custom()

    storage_config = cfg.get('storage', {})
    if not storage_config:
        raise Exception("storage configuration is required by mode '%s' "
                        "but not provided in the config file" % CUSTOM)
    storage_config_data = storage_config.get('config')

    if not storage_config_data:
        raise ValueError("invalid storage config data")

    # Since storage config will often have to be searched for a value by its
    # id, and this can become very inefficient as storage_config grows, a dict
    # will be generated with the id of each component of the storage_config as
    # its index and the component of storage_config as its value
    storage_config_dict = OrderedDict((d["id"], d) for (i, d) in
                                      enumerate(storage_config_data))

    for command in storage_config_data:
        handler = command_handlers.get(command['type'])
        if not handler:
            raise ValueError("unknown command type '%s'" % command['type'])
        try:
            handler(command, storage_config_dict)
        except Exception as error:
            LOG.error("An error occured handling '%s': %s - %s" %
                      (command.get('id'), type(error).__name__, error))
            raise

    return 0


def meta_simple(args):
    """Creates a root partition. If args.mode == SIMPLE_BOOT, it will also
    create a separate /boot partition.
    """
    state = util.load_command_environment()

    cfg = util.load_command_config(args, state)

    if args.target is not None:
        state['target'] = args.target

    if state['target'] is None:
        sys.stderr.write("Unable to find target.  "
                         "Use --target or set TARGET_MOUNT_POINT\n")
        sys.exit(2)

    devices = args.devices
    if devices is None:
        devices = cfg.get('block-meta', {}).get('devices', [])

    bootpt = get_bootpt_cfg(
        cfg.get('block-meta', {}).get('boot-partition', {}),
        enabled=args.mode == SIMPLE_BOOT, fstype=args.boot_fstype,
        root_fstype=args.fstype)

    ptfmt = get_partition_format_type(cfg.get('block-meta', {}))

    # Remove duplicates but maintain ordering.
    devices = list(OrderedDict.fromkeys(devices))

    # Multipath devices might be automatically assembled if multipath-tools
    # package is available in the installation environment. We need to stop
    # all multipath devices to exclusively use one of paths as a target disk.
    block.stop_all_unused_multipath_devices()

    if len(devices) == 0:
        devices = block.get_installable_blockdevs()
        LOG.warn("'%s' mode, no devices given. unused list: %s",
                 args.mode, devices)

    if len(devices) > 1:
        if args.devices is not None:
            LOG.warn("'%s' mode but multiple devices given. "
                     "using first found", args.mode)
        available = [f for f in devices
                     if block.is_valid_device(f)]
        target = sorted(available)[0]
        LOG.warn("mode is '%s'. multiple devices given. using '%s' "
                 "(first available)", args.mode, target)
    else:
        target = devices[0]

    if not block.is_valid_device(target):
        raise Exception("target device '%s' is not a valid device" % target)

    (devname, devnode) = block.get_dev_name_entry(target)

    LOG.info("installing in '%s' mode to '%s'", args.mode, devname)

    sources = cfg.get('sources', {})
    dd_images = util.get_dd_images(sources)

    if len(dd_images):
        # we have at least one dd-able image
        # we will only take the first one
        rootdev = write_image_to_disk(dd_images[0], devname)
        util.subp(['mount', rootdev, state['target']])
        return 0

    # helper partition will forcibly set up partition there
    ptcmd = ['partition', '--format=' + ptfmt]
    if bootpt['enabled']:
        ptcmd.append('--boot')
    ptcmd.append(devnode)

    if bootpt['enabled'] and ptfmt in ("uefi", "prep"):
        raise ValueError("format=%s with boot partition not supported" % ptfmt)

    bootdev_ptnum = None
    rootdev_ptnum = None
    bootdev = None
    if bootpt['enabled']:
        bootdev_ptnum = 1
        rootdev_ptnum = 2
    else:
        if ptfmt == "prep":
            rootdev_ptnum = 2
        else:
            rootdev_ptnum = 1

    logtime("creating partition with: %s" % ' '.join(ptcmd),
            util.subp, ptcmd)

    ptpre = ""
    if not os.path.exists("%s%s" % (devnode, rootdev_ptnum)):
        # perhaps the device is /dev/<blockname>p<ptnum>
        if os.path.exists("%sp%s" % (devnode, rootdev_ptnum)):
            ptpre = "p"
        else:
            LOG.warn("root device %s%s did not exist, expecting failure",
                     devnode, rootdev_ptnum)

    if bootdev_ptnum:
        bootdev = "%s%s%s" % (devnode, ptpre, bootdev_ptnum)

    if ptfmt == "uefi":
        # assumed / required from the partitioner pt_uefi
        uefi_ptnum = "15"
        uefi_label = "uefi-boot"
        uefi_dev = "%s%s%s" % (devnode, ptpre, uefi_ptnum)

    rootdev = "%s%s%s" % (devnode, ptpre, rootdev_ptnum)

    LOG.debug("rootdev=%s bootdev=%s fmt=%s bootpt=%s",
              rootdev, bootdev, ptfmt, bootpt)

    # mkfs for root partition first and mount
    cmd = ['mkfs.%s' % args.fstype, '-q', '-L', 'cloudimg-rootfs', rootdev]
    logtime(' '.join(cmd), util.subp, cmd)
    util.subp(['mount', rootdev, state['target']])

    if bootpt['enabled']:
        # create 'boot' directory in state['target']
        boot_dir = os.path.join(state['target'], 'boot')
        util.subp(['mkdir', boot_dir])
        # mkfs for boot partition and mount
        cmd = ['mkfs.%s' % bootpt['fstype'],
               '-q', '-L', bootpt['label'], bootdev]
        logtime(' '.join(cmd), util.subp, cmd)
        util.subp(['mount', bootdev, boot_dir])

    if ptfmt == "uefi":
        uefi_dir = os.path.join(state['target'], 'boot', 'efi')
        util.ensure_dir(uefi_dir)
        util.subp(['mount', uefi_dev, uefi_dir])

    if state['fstab']:
        with open(state['fstab'], "w") as fp:
            if bootpt['enabled']:
                fp.write("LABEL=%s /boot %s defaults 0 0\n" %
                         (bootpt['label'], bootpt['fstype']))

            if ptfmt == "uefi":
                # label created in helpers/partition for uefi
                fp.write("LABEL=%s /boot/efi vfat defaults 0 0\n" %
                         uefi_label)

            fp.write("LABEL=%s / %s defaults 0 0\n" %
                     ('cloudimg-rootfs', args.fstype))
    else:
        LOG.info("fstab not in environment, so not writing")

    return 0


def POPULATE_SUBCMD(parser):
    populate_one_subcmd(parser, CMD_ARGUMENTS, block_meta)

# vi: ts=4 expandtab syntax=python<|MERGE_RESOLUTION|>--- conflicted
+++ resolved
@@ -30,18 +30,13 @@
 import tempfile
 import time
 
-<<<<<<< HEAD
-try:
-    import parted
-except Exception:
-=======
+# FIXME: parted will be dropped entirely soon
 # Sometimes when a seed is being generated to build an installer image parted
 # might not be available, so don't import it unless it is, and only fail if it
 # isn't available when it is actually being used
 try:
     import parted
 except ImportError:
->>>>>>> 7c48cb72
     pass
 
 SIMPLE = 'simple'
