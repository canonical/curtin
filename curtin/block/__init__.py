--- conflicted
+++ resolved
@@ -237,16 +237,7 @@
 
     # don't need to try out multiple sysfs paths as path_to_kname handles cciss
     if not os.path.exists(syspath):
-<<<<<<< HEAD
-        syspath2 = "/sys/class/block/cciss!%s" % bname
-        if not os.path.exists(syspath2):
-            err = OSError("%s had no syspath (%s)" % (devpath, syspath))
-            err.errno = errno.ENOENT
-            raise err
-        syspath = syspath2
-=======
         raise ValueError("%s had no syspath (%s)" % (devpath, syspath))
->>>>>>> 076872cd
 
     ptpath = os.path.join(syspath, "partition")
     if not os.path.exists(ptpath):
@@ -665,11 +656,7 @@
     offsets = [0, -zero_size]
     is_block = is_block_device(path)
     if not (is_block or os.path.isfile(path)):
-<<<<<<< HEAD
-        raise ValueError("%s: not an existing file or block device" % path)
-=======
         raise ValueError("%s: not an existing file or block device", path)
->>>>>>> 076872cd
 
     if partitions and is_block:
         ptdata = sysfs_partition_data(path)
